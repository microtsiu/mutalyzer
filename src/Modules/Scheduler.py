--- conflicted
+++ resolved
@@ -28,16 +28,16 @@
 def debug(f):
     """Debug Wrapper for functions called from within the daemon"""
     def _tempf(*args):
-        with open("/tmp/daemon.out", "a+") as of:
-            try:
-                of.write("\nFunction %s\n\targs: %s\n\t" % (`f`, `args`))
-                ret = f(*args)
-                of.write("Returns: %s" % `ret`)
-                return ret
-            except Exception, e:
-                import traceback
-                of.write("\nEXCEPTION:\n")
-                traceback.print_exc(file=of)
+        of = open("/tmp/daemon.out", "a+")
+        try:
+            of.write("\nFunction %s\n\targs: %s\n\t" % (`f`, `args`))
+            ret = f(*args)
+            of.write("Returns: %s" % `ret`)
+            return ret
+        except Exception, e:
+            import traceback
+            of.write("\nEXCEPTION:\n")
+            traceback.print_exc(file=of)
     return _tempf
 
 
@@ -197,14 +197,6 @@
         handle.write(outputline)
         handle.close()
 
-<<<<<<< HEAD
-        filename = "%s/Results_%s.txt" % (self.__config.resultsDir, i)
-        #TODO: If path not exists create file with correct header
-        handle = open(filename, "a")
-        handle.write(outputline)
-        handle.close()
-=======
->>>>>>> 7e91c366
     #_processNameBatch
 
     def _processSyntaxCheck(self, cmd, i):
@@ -295,22 +287,6 @@
                 fromHost     ; From where is the request made
                 jobType      ; The type of Batch Job that should be run
         """
-<<<<<<< HEAD
-
-        print "called addjob"
-        jobList = self.__database.getJobs()
-        jobID = self.__database.addJob(outputFilter, eMail, fromHost, jobType)
-        for i in queue :
-            self.__database.addToQueue(jobID, *i)
-        #FIXME!:    This will not work, because Popen doesn't detach from the
-        #           parent, so on return, the process is interrupted. BAD!
-        #           Use multiprocessing, check if PID catch still works
-        #time.sleep(1)
-        #with daemon.DaemonContext() :
-        #    BatchChecker()
-        #subprocess.Popen([self.__config.processName, "src/BatchChecker.py"],
-        #                 executable = "python")
-=======
         # Add jobs to the database
         jobID = self.__database.addJob(outputFilter, eMail,
                 fromHost, jobType, Arg1)
@@ -323,7 +299,6 @@
 
         #Wait for the BatchChecker to fork of the Daemon
         p.communicate()
->>>>>>> 7e91c366
     #addJob
 #Scheduler
 
