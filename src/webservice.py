--- conflicted
+++ resolved
@@ -3,64 +3,60 @@
 """
 Mutalyzer webservices.
 
-@requires: soaplib.wsgi_soap.SimpleWSGISoapApp
-@requires: soaplib.service.soapmethod
-@requires: soaplib.serializers.primitive.String
-@requires: soaplib.serializers.primitive.Integer
-@requires: soaplib.serializers.primitive.Fault
-
-@requires: Modules.Web
-@requires: Modules.Db
-@requires: Modules.Output
-@requires: Modules.Config
-@requires: Modules.Parser
-@requires: Modules.Mapper
-
-@requires: Modules.Serializers.Mapping
-@requires: Modules.Serializers.Transcript
+The SOAP webservice is exposed through a WSGI interface.
+
+Example Apache/mod_wsgi configuration:
+
+   WSGIScriptAlias /services /var/www/mutalyzer/src/webservice.py
+
+Be sure to have this line first if you also define a / alias, like this:
+
+   WSGIScriptAlias /services /var/www/mutalyzer/src/webservice.py
+   WSGIScriptAlias / /var/www/mutalyzer/src/wsgi.py
+
+@todo: Do we really use namespaces correctly?
+@todo: For some reason, the server exposes its location including ?wsdl.
+@todo: More thourough input checking. The @soap decorator does not do any
+       kind of strictness checks on the input. For example, in
+       transcriptInfo, the build argument must really be present. (Hint:
+       use __checkBuild.)
 """
-# Public classes:
-#     - MutalyzerService ; Mutalyzer webservices.
+
+import logging; logging.basicConfig()
 
 # We now use very current soaplib:
 #   $ git clone https://github.com/soaplib/soaplib.git
 #   $ cd soaplib
-# Patch soaplib:
-#   src/soaplib/wsdl.py:282
-#   -  ser.get('name'),
-#   +  service.get_service_class_name(),
-# Install soaplib:
 #   $ sudo python setup.py install
 
-import logging; logging.basicConfig()
-
-import soaplib
-from soaplib.service import soap
-from soaplib.service import DefinitionBase
-from soaplib.model.primitive import String, Integer
-from soaplib.model.exception import Fault
-from soaplib.server import wsgi
-
-# Unfortunately, Mutalyzer assumes a working directory at some points, but
-# it is not there if we use Apache/mod_wsgi
-# todo: instead of this patch we should fix Mutalyzer
+# Other tree:
+# https://github.com/cuker/soaplib/
+# https://github.com/cuker/soaplib/commit/1a248ba1421c57738c6d30333036114c3ed42022
+
+from soaplib.core import Application
+from soaplib.core.service import soap
+from soaplib.core.service import DefinitionBase
+from soaplib.core.model.primitive import String, Integer
+from soaplib.core.model.exception import Fault
+from soaplib.core.server import wsgi
 import os
+import site
+
+# Add /src to Python path
+site.addsitedir(os.path.dirname(__file__))
+
+# Todo: fix Mutalyzer to not depend on working directory
 os.chdir(os.path.split(os.path.dirname(__file__))[0])
 
-# Same goes for the Python module path
-# todo: instead of this patch we should fix Mutalyzer
-import sys
-sys.path.append(os.path.dirname(__file__))
-
 import Mutalyzer
-from Modules import Web
 from Modules import Db
 from Modules import Output
 from Modules import Config
 from Modules import Parser
 from Modules import Mapper
 from Modules import Retriever
-from Modules.Serializers import Mapping, Transcript, MutalyzerOutput
+from Modules.Serializers import Mapping, Transcript, MutalyzerOutput, Mandatory, List
+
 
 class MutalyzerService(DefinitionBase) :
     """
@@ -68,41 +64,22 @@
 
     These methods are made public via a SOAP interface.
 
-    Private methods:
-      - __checkBuild(L, D, build) ; Check if the build is supported.
-      - __checkChrom(L, D, chrom) ; Check if the chromosome is in our
-                                    database.
-      - __checkPos(L, pos)        ; Check if the position is valid.
-
-    Public methods:
-      - getTranscripts(build, chrom,  pos); Get all transcripts that overlap
-        with a chromosomal position.
-      - getTranscriptsRange(build, chrom, pos1, pos2, method) ; Get all
-        transcripts that overlap with a range on a chromosome.
-      - getGeneName(build, accno)    ; Find the gene name associated with a
-        transcript.
-      - mappingInfo(LOVD_ver, build, accNo, variant) ; Convert a transcript
-        coordinate to a chromosomal one, or vice versa.
-      - transcriptInfo(LOVD_ver, build, accNo) ; Find transcription start and
-        end, and CDS end (in I{c.} notation) for a given transcript.
-      - cTogConversion(self, build, variant) ; Convert I{c.} to I{g.}
-      - gTocConversion(self, build,  variant) ; Convert I{g.} to I{c.}
-
+    Note: Don't use leading newline in the docstrings of SOAP methods. These
+    are visible in the generated documentation.
     """
 
     def __checkBuild(self, L, build, config) :
         """
         Check if the build is supported (hg18 or hg19).
-
 
         Returns:
             - Nothing (but raises an EARG exception).
 
-        @arg L: an output object for logging
+        @arg L: An output object for logging.
         @type L: object
-        @arg build: The human genome build name that needs to be checked
-        @type build: string
-        @arg config: configuration object of the Db module
+        @arg build: The human genome build name that needs to be checked.
+        @type build: string
+        @arg config: Configuration object of the Db module.
         @type config: object
         """
 
@@ -121,11 +98,11 @@
         Returns:
             - Nothing (but raises an EARG exception).
 
-        @arg L: An output object for logging
+        @arg L: An output object for logging.
         @type L: object
         @arg D: A handle to the database.
         @type D: object
-        @arg chrom: The name of the chromosome
+        @arg chrom: The name of the chromosome.
         @type chrom: string
         """
 
@@ -144,9 +121,9 @@
         Returns:
             - Nothing (but raises an ERANGE exception).
 
-        @arg L: An output object for logging
+        @arg L: An output object for logging.
         @type L: object
-        @arg pos: The position
+        @arg pos: The position.
         @type pos: integer
         """
 
@@ -164,9 +141,9 @@
         Returns:
             - Nothing (but raises an EARG exception).
 
-        @arg L: An output object for logging
+        @arg L: An output object for logging.
         @type L: object
-        @arg variant: The variant
+        @arg variant: The variant.
         @type variant: string
         """
 
@@ -176,10 +153,9 @@
         #if
     #__checkVariant
 
-    @soap(String, String, Integer, _returns = String(max_occurs="unbounded"))
+    @soap(Mandatory.String, Mandatory.String, Mandatory.Integer, _returns = List.String)
     def getTranscripts(self, build, chrom, pos) :
-        """
-        Get all the transcripts that overlap with a chromosomal position.
+        """Get all the transcripts that overlap with a chromosomal position.
 
         On error an exception is raised:
           - detail       ; Human readable description of the error.
@@ -187,14 +163,14 @@
               - EARG   ; The argument was not valid.
               - ERANGE ; An invalid range was given.
 
-        @arg build: The human genome build (hg19 or hg18)
-        @type build: string
-        @arg chrom: A chromosome encoded as "chr1", ..., "chrY"
+        @arg build: The human genome build (hg19 or hg18).
+        @type build: string
+        @arg chrom: A chromosome encoded as "chr1", ..., "chrY".
         @type chrom: string
-        @arg pos: A position on the chromosome
+        @arg pos: A position on the chromosome.
         @type pos: integer
 
-        @return: A list of transcripts
+        @return: A list of transcripts.
         @rtype: list
         """
 
@@ -228,10 +204,9 @@
         return ret
     #getTranscripts
 
-    @soap(String, String, _returns = String(max_occurs="unbounded"))
+    @soap(Mandatory.String, Mandatory.String, _returns = List.String)
     def getTranscriptsByGeneName(self, build, name) :
-        """
-            blabla
+        """Todo: documentation.
         """
 
         C = Config.Config()
@@ -252,26 +227,25 @@
         return ret
     #getTranscriptsByGene
 
-    @soap(String, String, Integer, Integer, Integer,
-        _returns = String(max_occurs="unbounded"))
+    @soap(Mandatory.String, Mandatory.String, Mandatory.Integer, Mandatory.Integer, Mandatory.Integer,
+        _returns = List.String)
     def getTranscriptsRange(self, build, chrom, pos1, pos2, method) :
-        """
-        Get all the transcripts that overlap with a range on a chromosome.
-
-        @arg build: The human genome build (hg19 or hg18)
-        @type build: string
-        @arg chrom: A chromosome encoded as "chr1", ..., "chrY"
+        """Get all the transcripts that overlap with a range on a chromosome.
+
+        @arg build: The human genome build (hg19 or hg18).
+        @type build: string
+        @arg chrom: A chromosome encoded as "chr1", ..., "chrY".
         @type chrom: string
-        @arg pos1: The first postion of the range
+        @arg pos1: The first postion of the range.
         @type pos1: integer
-        @arg pos2: The last postion of the range
+        @arg pos2: The last postion of the range.
         @type pos2: integer
         @arg method: The method of determining overlap:
             - 0 ; Return only the transcripts that completely fall in the range
                   [pos1, pos2].
-            - 1 ; Return all hit transcripts
-
-        @return: A list of transcripts
+            - 1 ; Return all hit transcripts.
+
+        @return: A list of transcripts.
         @rtype: list
         """
 
@@ -298,17 +272,16 @@
         return ret
     #getTranscriptsRange
 
-    @soap(String, String, _returns = String)
+    @soap(Mandatory.String, Mandatory.String, _returns = Mandatory.String)
     def getGeneName(self, build, accno) :
-        """
-        Find the gene name associated with a transcript.
-
-        @arg build: The human genome build (hg19 or hg18)
-        @type build: string
-        @arg accno: The identifier of a transcript
+        """Find the gene name associated with a transcript.
+
+        @arg build: The human genome build (hg19 or hg18).
+        @type build: string
+        @arg accno: The identifier of a transcript.
         @type accno: string
 
-        @return: The name of the associated gene
+        @return: The name of the associated gene.
         @rtype: string
         """
 
@@ -331,10 +304,9 @@
     #getGeneName
 
 
-    @soap(String, String, String, String, _returns = Mapping)
+    @soap(Mandatory.String, Mandatory.String, Mandatory.String, Mandatory.String, _returns = Mapping)
     def mappingInfo(self, LOVD_ver, build, accNo, variant) :
-        """
-        Search for an NM number in the MySQL database, if the version
+        """Search for an NM number in the MySQL database, if the version
         number matches, get the start and end positions in a variant and
         translate these positions to I{g.} notation if the variant is in I{c.}
         notation and vice versa.
@@ -348,16 +320,16 @@
           - If the variant is not accepted by the nomenclature parser, a parse
             error will be printed.
 
-        @arg LOVD_ver: The LOVD version
+        @arg LOVD_ver: The LOVD version.
         @type LOVD_ver: string
-        @arg build: The human genome build (hg19 or hg18)
-        @type build: string
-        @arg accNo: The NM accession number and version
+        @arg build: The human genome build (hg19 or hg18).
+        @type build: string
+        @arg accNo: The NM accession number and version.
         @type accNo: string
-        @arg variant: The variant
+        @arg variant: The variant.
         @type variant: string
 
-        @return: complex object:
+        @return: Complex object:
           - start_main   ; The main coordinate of the start position
                            in I{c.} (non-star) notation.
           - start_offset ; The offset coordinate of the start position
@@ -390,21 +362,20 @@
         return result
     #mappingInfo
 
-    @soap(String, String, String, _returns = Transcript)
+    @soap(Mandatory.String, Mandatory.String, Mandatory.String, _returns = Transcript)
     def transcriptInfo(self, LOVD_ver, build, accNo) :
-        """
-        Search for an NM number in the MySQL database, if the version
+        """Search for an NM number in the MySQL database, if the version
         number matches, the transcription start and end and CDS end
         in I{c.} notation is returned.
 
-        @arg LOVD_ver: The LOVD version
+        @arg LOVD_ver: The LOVD version.
         @type LOVD_ver: string
-        @arg build: The human genome build (hg19 or hg18)
-        @type build: string
-        @arg accNo: The NM accession number and version
+        @arg build: The human genome build (hg19 or hg18).
+        @type build: string
+        @arg accNo: The NM accession number and version.
         @type accNo: string
 
-        @return: complex object:
+        @return: Complex object:
           - trans_start  ; Transcription start in I{c.} notation.
           - trans_stop   ; Transcription stop in I{c.} notation.
           - CDS_stop     ; CDS stop in I{c.} notation.
@@ -427,17 +398,16 @@
         return T
     #transcriptInfo
 
-    @soap(String, String, _returns = String)
+    @soap(Mandatory.String, Mandatory.String, _returns = Mandatory.String)
     def chromAccession(self, build, name) :
-        """
-        Get the accession number of a chromosome, given a name.
-
-        @arg build: The human genome build (hg19 or hg18)
-        @type build: string
-        @arg name: The name of a chromosome (e.g. chr1)
+        """Get the accession number of a chromosome, given a name.
+
+        @arg build: The human genome build (hg19 or hg18).
+        @type build: string
+        @arg name: The name of a chromosome (e.g. chr1).
         @type name: string
 
-        @return: The accession number of a chromosome
+        @return: The accession number of a chromosome.
         @rtype: string
         """
         C = Config.Config() # Read the configuration file.
@@ -460,17 +430,16 @@
         return result
     #chromAccession
 
-    @soap(String, String, _returns = String)
+    @soap(Mandatory.String, Mandatory.String, _returns = Mandatory.String)
     def chromosomeName(self, build, accNo) :
-        """
-        Get the name of a chromosome, given a chromosome accession number.
-
-        @arg build: The human genome build (hg19 or hg18)
-        @type build: string
-        @arg accNo: The accession number of a chromosome (NC_...)
+        """Get the name of a chromosome, given a chromosome accession number.
+
+        @arg build: The human genome build (hg19 or hg18).
+        @type build: string
+        @arg accNo: The accession number of a chromosome (NC_...).
         @type accNo: string
 
-        @return: The name of a chromosome
+        @return: The name of a chromosome.
         @rtype: string
         """
         C = Config.Config() # Read the configuration file.
@@ -493,17 +462,16 @@
         return result
     #chromosomeName
 
-    @soap(String, String, _returns = String)
+    @soap(Mandatory.String, Mandatory.String, _returns = Mandatory.String)
     def getchromName(self, build, acc) :
-        """
-        Get the chromosome name, given a transcript identifier (NM number).
-
-        @arg build: The human genome build (hg19 or hg18)
-        @type build: string
-        @arg acc: The NM accession number (version NOT included)
+        """Get the chromosome name, given a transcript identifier (NM number).
+
+        @arg build: The human genome build (hg19 or hg18).
+        @type build: string
+        @arg acc: The NM accession number (version NOT included).
         @type acc: string
 
-        @return: The name of a chromosome
+        @return: The name of a chromosome.
         @rtype: string
         """
         C = Config.Config() # Read the configuration file.
@@ -526,20 +494,19 @@
         return result
     #chromosomeName
 
-    @soap(String, String, _returns = String(max_occurs="unbounded"))
+    @soap(Mandatory.String, Mandatory.String, _returns = List.String)
     def numberConversion(self, build, variant) :
-        """
-        Converts I{c.} to I{g.} notation or vice versa
-
-
-        @arg build: The human genome build (hg19 or hg18)
+        """Converts I{c.} to I{g.} notation or vice versa
+
+
+        @arg build: The human genome build (hg19 or hg18).
         @type build: string
         @arg variant: The variant in either I{c.} or I{g.} notation, full HGVS
-        notation, including NM_ or NC_ accession number
+                      notation, including NM_ or NC_ accession number.
         @type variant: string
 
-        @return: The variant in either I{g.} or I{c.} notation
-        @rtype: string
+        @return: The variant(s) in either I{g.} or I{c.} notation.
+        @rtype: list
         """
 
         C = Config.Config() # Read the configuration file.
@@ -564,15 +531,14 @@
         return result
     #numberConversion
 
-    @soap(String, _returns = String)
+    @soap(Mandatory.String, _returns = Mandatory.String)
     def checkSyntax(self, variant):
-        """
-        Checks the syntax of a variant.
-
-        @arg variant: the variant to check
+        """Checks the syntax of a variant.
+
+        @arg variant: The variant to check.
         @type variant: string
 
-        @return: message
+        @return: Message stating OK or not OK.
         @rtype: string
         """
         C = Config.Config() # Read the configuration file.
@@ -599,8 +565,10 @@
         return result
     #checkSyntax
 
-    @soap(String, _returns = MutalyzerOutput)
+    @soap(Mandatory.String, _returns = MutalyzerOutput)
     def runMutalyzer(self, variant) :
+        """Todo: documentation.
+        """
         C = Config.Config() # Read the configuration file.
         L = Output.Output(__file__, C.Output)
         L.addMessage(__file__, -1, "INFO",
@@ -633,19 +601,16 @@
         return M
     #runMutalyzer
 
-<<<<<<< HEAD
-    @soapmethod(String, String, _returns = String)
+    @soap(Mandatory.String, Mandatory.String, _returns = Mandatory.String)
     def getGeneAndTranscript(self, genomicReference, transcriptReference) :
-=======
-    @soap(String, String, _returns = String)
-    def getGeneAndTranscipt(self, genomicReference, transcriptReference) :
->>>>>>> 6701155c
+        """Todo: documentation.
+        """
         C = Config.Config()
         O = Output.Output(__file__, C.Output)
         D = Db.Cache(C.Db)
 
         O.addMessage(__file__, -1, "INFO",
-            "Received request getGeneAndTranscipt(%s, %s)" % (genomicReference,
+            "Received request getGeneAndTranscript(%s, %s)" % (genomicReference,
             transcriptReference))
         retriever = Retriever.GenBankRetriever(C.Retriever, O, D)
         record = retriever.loadrecord(genomicReference)
@@ -657,26 +622,22 @@
                     ret = "%s_v%s" % (i.name, j.name)
 
         O.addMessage(__file__, -1, "INFO",
-            "Finished processing getGeneAndTranscipt(%s, %s)" % (
+            "Finished processing getGeneAndTranscript(%s, %s)" % (
             genomicReference, transcriptReference))
         return ret
-<<<<<<< HEAD
     #getGeneAndTranscript
 #MutalyzerService
-=======
-    #getGeneAndTranscipt
-#MutalyzerService
 
 # WSGI application for use with e.g. Apache/mod_wsgi
-soap_application = soaplib.Application([MutalyzerService],
-                                       'tns',
-                                       'MutalyzerService')
+soap_application = Application([MutalyzerService],
+                               'http://mutalyzer.nl/2.0/services', # namespace
+                               'MutalyzerService')
 application = wsgi.Application(soap_application)
 
 # We can also use the built-in webserver by executing this file directly
 if __name__ == '__main__':
+    # Todo: Setting the working directory probably doesn't work
     from wsgiref.simple_server import make_server
     print 'Listening to http://localhost:8081/'
     print 'WDSL file is at http://localhost:8081/?wsdl'
-    make_server('localhost', 8081, application).serve_forever()
->>>>>>> 6701155c
+    make_server('localhost', 8081, application).serve_forever()