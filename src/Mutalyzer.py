#!/usr/bin/python

"""
    The nomenclature checker.
"""

import sys
import math
import types
import Bio

import Bio.Seq
from Bio.Seq import Seq
from Bio.Alphabet import IUPAC
from Bio.SeqUtils import seq3

from Modules import Retriever
from Modules import GenRecord
from Modules import Crossmap
from Modules import Parser
from Modules import Db
from Modules import Mutator
from Modules import Output
from Modules import Config

from operator import itemgetter, attrgetter

#TODO: SET TO FALSE DEBUG FLAG
DEBUG = False

#def __order(a, b) :
#    """
#    """
#
#    if a < b :
#        return a, b
#    return b, a
##__order

def __roll(ref, start, stop) :
    """
    """

    pattern = ref[start - 1:stop]
    patternLength = len(pattern)

    minimum = start - 2
    j = patternLength - 1
    while minimum > -1 and ref[minimum] == pattern[j % patternLength] :
        j -= 1
        minimum -= 1
    #while

    maximum = stop
    j = 0
    while maximum < len(ref) and ref[maximum] == pattern[j % patternLength] :
        j += 1
        maximum += 1
    #while

    return start - minimum - 2, maximum - stop
#__roll

def __palinsnoop(string) :
    """
    """

    revcomp = Bio.Seq.reverse_complement(string)

    for i in range(int(math.ceil(len(string) / 2.0))) :
        if string[i] != revcomp[i] :
            return i # The first i elements are palindromic.
    return -1        # Perfect palindrome.
#__palinsnoop

def __bprint(s, O, where) :
    """
    """

    if not s :
        return

    block = 10
    line = 6 * block

    m = int(math.floor(math.log(len(s), 10)) + 1)
    o = 1
    output = "%s " % str(o).rjust(m)
    for i in range(0, len(s), block) :
        output += ' ' + s[i:i + block]
        if not (i + block) % line and i + block < len(s) :
            o += line
            O.addOutput(where, output)
            output = "%s " % str(o).rjust(m)
        #if
    #for
    O.addOutput(where, output)
#__bprint

def __bprint2(s, pos1, pos2) :
    """
    """

    if not s :
        return

    block = 10
    line = 6 * block
    tag1 = "<tt style=\"color:#FF0080\">"
    tag2 = "</tt>"

    m = int(math.floor(math.log(len(s), 10)) + 1)
    o = 1

    newString = s[:pos1] + tag1 + s[pos1:pos2] + tag2 + s[pos2:]

    print "%s " % str(o).rjust(m),

    i = 0
    seen = 0
    while i < len(s) :
        skip = 0
        if i <= pos1 < i + block :
            skip += len(tag1)
        if i <= pos2 < i + block :
            skip += len(tag2)
        print newString[i:i + block + skip],
        seen += block
        if not (seen) % line and seen < len(s) :
            o += line
            print "\n%s " % str(o).rjust(m),
        #if
        i += block + skip
    #while

#__bprint2

def __PtLoc2main(Loc) :
    """
    """

    main = int(Loc.Main)
    if Loc.MainSgn == '-' :
        main = -main

    return main
#__PtLoc2main

def __PtLoc2offset(Loc) :
    """
    """

    if Loc.Offset :
        offset = int(Loc.Offset)
        if Loc.OffSgn == '-' :
            offset = -offset
    #if
    else :
        offset = 0

    return offset
#__PtLoc2offset

def __splice(string, splice_sites) :
    """
        Construct the transcript or the coding sequence from a record and
        a list of splice sites.

        Arguments:
            record       ; A GenBank record (see the BioPython documentation).
            splice_sites ; A list of even length of integers.

        Returns:
            String ; The concatenation of slices from the sequence that is
                     present in the GenBank record.
    """

    transcript = ""

    for i in range(0, len(splice_sites), 2) :
        transcript += string[splice_sites[i] - 1:splice_sites[i + 1]]

    return transcript
#__splice

def __nsplice(string, splice_sites, CDS, orientation) :
    """
    """

    transcript = ""
    if orientation == 1 :
        for i in range(0, len(splice_sites), 2) :
            if CDS[0] >= splice_sites[i] and CDS[0] <= splice_sites[i + 1] :
                transcript += string[CDS[0] - 1:splice_sites[i + 1]]
            else :
                if splice_sites[i] > CDS[0] :
                    transcript += \
                        string[splice_sites[i] - 1:splice_sites[i + 1]]
        #for
    #if
    else :
        for i in range(0, len(splice_sites), 2) :
            if CDS[1] >= splice_sites[i] and CDS[1] <= splice_sites[i + 1] :
                transcript += string[splice_sites[i] - 1: CDS[1]]
            else :
                if splice_sites[i] < CDS[1] :
                    transcript += \
                     string[splice_sites[i] - 1:splice_sites[i + 1]]
        #for
    #else

    return transcript
#__nsplice

def __cdsLen(splice_sites) :
    """
    """

    l = 0

    for i in range(0, len(splice_sites), 2) :
        l += splice_sites[i + 1] - splice_sites[i] + 1
    return l
#__cdsLen

def __checkOptArg(ref, p1, p2, arg, O) :
    """
    """

    if arg :
        if arg.isdigit() :
            length = int(arg)
            interval = p2 - p1 + 1
            if length != interval :
                O.addMessage(__file__, 3, "EARGLEN",
                    "The length (%i) differed from that of the range (%i)." % (
                    length, interval))
                return False
            #if
        #if
        else :
            ref_slice = str(ref[p1 - 1:p2])
            if ref_slice != str(arg) : # FIXME more informative.
                O.addMessage(__file__, 3, "EREF",
                    "%s not found at position %i_%i, found %s instead." % (
                    arg, p1, p2, ref_slice))
                return False
            #if
        #else
    #if
    return True
#__checkOptArg

def __lcp(str1, str2) :
    """
        Calculate the length of the longest common prefix of two strings.

        Arguments:
            str1 ; The first string.
            str2 ; The second string.

        Returns:
            integer ; The length of the longest common prefix of str1 and str2.
    """

    pos = 0
    s1l = len(str1) # Use the lengths to make sure we don't exceed the length
    s2l = len(str2) # of the strings.

    while pos < s1l and pos < s2l and str1[pos] == str2[pos] :
        pos += 1

    return pos
#__lcp

def __lcs(str1, str2) :
    """
        Calculate the length of the longest common suffix of two strings.

        Arguments:
            str1 ; The first string.
            str2 ; The second string.

        Returns:
            integer ; The length of the longest common suffix of str1 and str2.
    """

    t1 = str1[::-1] # Invert str1.
    t2 = str2[::-1] # Invert str2.

    # The lcp of the two inverted strings is the lcs of the original strings.
    return __lcp(t1, t2)
#__lcs

def findInFrameDescription(str1, str2) :
    """
    """

    # Nothing happened.
    if str1 == str2 :
        return "p.(=)"

    lcp = __lcp(str1, str2)
    lcs = __lcs(str1[lcp:], str2[lcp:])
    str1_end = len(str1) - lcs
    str2_end = len(str2) - lcs

    # Insertion / Duplication / Extention.
    if not str1_end - lcp :
        if len(str1) == lcp :
            return "p.(*%i%sext*%i)" % (len(str1) + 1, seq3(str2[len(str1)]),
                                        abs(len(str1) - len(str2)))
        inLen = str2_end - lcp

        if lcp - inLen >= 0 and str1[lcp - inLen:lcp] == str2[lcp:str2_end] :
            if inLen == 1 :
                return "p.(%s%idup)" % (seq3(str1[lcp - inLen]),
                                        lcp - inLen + 1)
            return "p.(%s%i_%s%idup)" % (seq3(str1[lcp - inLen]),
                                         lcp - inLen + 1,
                                         seq3(str1[lcp - 1], lcp))
        #if
        return "p.(%s%i_%s%iins%s)" % (seq3(str1[lcp - 1]), lcp,
                                       seq3(str1[lcp]), lcp + 1,
                                       seq3(str2[lcp:str2_end]))
    #if

    # Deletion / Inframe stop.
    if not str2_end - lcp :
        if len(str2) == lcp :
            return "p.(%s%i*)" % (seq3(str1[len(str2)]), len(str2) + 1)

        if lcp + 1 == str1_end :
            return "p.(%s%idel)" % (seq3(str1[lcp]), lcp + 1)
        return "p.(%s%i_%s%idel)" % (seq3(str1[lcp - 1]), lcp + 1,
                                     seq3(str1[str1_end - 1]), str1_end)
    #if

    # Substitution.
    if str1_end == str2_end and str1_end == lcp + 1 :
        return "p.(%s%i%s)" % (seq3(str1[lcp]), lcp + 1, seq3(str2[lcp]))

    # InDel.
    if lcp + 1 == str1_end :
        return "p.(%s%idelins%s)" % (seq3(str1[lcp]), lcp + 1,
                                     seq3(str2[lcp:str2_end]))
    return "p.(%s%i_%s%idelins%s)" % (seq3(str1[lcp]), lcp + 1,
                                      seq3(str1[str1_end - 1]),
                                      str1_end, seq3(str2[lcp:str2_end]))
#findInFrameDescription

def findFrameShift(str1, str2) :
    """
    """

    lcp = __lcp(str1, str2)

    return "p.(%s%i%sfs*%i)" % (seq3(str1[lcp]), lcp + 1, seq3(str2[lcp]),
                                len(str2) - lcp + 1)
#findFrameShift

def __toProtDescr(CDSStop, orig, trans) :
    """
    """

    if CDSStop % 3 :
        return findFrameShift(str(orig), str(trans))
    return findInFrameDescription(str(orig), str(trans))
#__toProtDescr

def __trim2(str1, str2) :
    """
    """

    lcp = __lcp(str1, str2)
    lcs = __lcs(str1[lcp:], str2[lcp:])
    return str1[lcp:len(str1) - lcs], str2[lcp:len(str2) - lcs], lcp, lcs
#__trim2

def __rangeToC(M, g1, g2) :
    """
    """

    if M.orientation == -1 :
        return M.g2c(g2), M.g2c(g1)
    return M.g2c(g1), M.g2c(g2)
#__rangeToC

def _createBatchOutput(GRI, O, ParseObj):
    """
        Format the results to a batch output.

        Save the output of the query to the output object "batch" entry
    """
    messages = []
    exitcode = 0

    if GRI.record._sourcetype == "LRG":
        gene = GRI.record.geneList[0]           #LRG main Gene on top of list
        transVar = ParseObj.LRGTranscriptID
    else:
        if ParseObj.Gene:
            geneName = ParseObj.Gene.GeneSymbol
            transVar = ParseObj.Gene.TransVar
            gene = GRI.record.findGene(geneName)
        elif len(GRI.record.geneList) == 0:
            gene = None
        elif len(GRI.record.geneList) == 1:
            gene = GRI.record.geneList[0]
            transVar = None
        else:
            messages.append("Multiple genes found, please supply a valid "
                    "Gene Symbol")
            exitcode+=1
            gene = None

    if gene:
        geneName = gene.name
        if not transVar:
            transcripts = gene.listLoci()
            if len(transcripts) == 0:    #No transcripts
                transcript = None
            elif len(transcripts) == 1:  #One transcript
                transcript = gene.transcriptList[0]
                transVar = transcript.name
            else:                        #Multiple transcripts
                messages.append("Multiple transcripts available, please supply "
                        "a valid transcript id.")
                transcript = None
                exitcode += 2
        else:
            transcript = gene.findLocus(transVar)
    else:
        exitcode += 4
        transcript = None

    if transcript:
        cName = "c.%s" % transcript.description     #add brackets TODO
        pName = transcript.proteinDescription       #p. already included
        if GRI.record._sourcetype == "LRG":
            cSymbol = "t%s" % transVar
            pSymbol = "p%s" % transVar
        else: #GenBank
            if transVar:
                cSymbol = "%s_v%s" % (geneName, transVar)
                pSymbol = "%s_i%s" % (geneName, transVar)
            else:
                cSymbol = geneName
                pSymbol = geneName
        cAcc = transcript.transcriptID
        pAcc = transcript.proteinID
    else:
        cName =   ""
        pName =   ""
        cSymbol = ""
        pSymbol = ""
        cAcc =    ""
        pAcc =    ""

    batchOutput = {
            "input":        O.getOutput("inputvariant")[0],
            "messages":     messages,
            "gName":        O.getOutput("genomicDescription")[0].split(':')[1],
            "cName":        cName,
            "pName":        pName,
            "cSymbol":      cSymbol,
            "pSymbol":      pSymbol,
            "gAcc":         None,
            "cAcc":         cAcc,
            "pAcc":         pAcc,
            "exitcode":     exitcode}

    O.addOutput("batch", batchOutput)

def checkSubstitution(start_g, Arg1, Arg2, MUU, GenRecordInstance, O) :
    """
    """

    if Arg1 == Arg2 :
        O.addMessage(__file__, 3, "ENOVAR",
            "No mutation given (%c>%c) at position %i." % (
            Arg1, Arg1, start_g))
    MUU.subM(start_g, Arg2)
    GenRecordInstance.name(start_g, start_g, "subst", MUU.orig[start_g - 1],
                           Arg2, None)
#checkSubstitution

def checkDeletionDuplication(start_g, end_g, mutationType, MUU,
                             GenRecordInstance, O) :
    """
    """

    roll = __roll(MUU.orig, start_g, end_g)
<<<<<<< HEAD

    shift = roll[1]
    if GenRecordInstance.record.molType == 'n' :
        mRNA = GenRecordInstance.record.geneList[0].transcriptList[0
            ].mRNA.positionList
        print mRNA
        print end_g - roll[0], end_g + roll[1]
        for i in mRNA :
            if end_g <= i and end_g + roll[1] > i :
                print "ALARM"
                shift = i - end_g
                print shift
                break
            #if
        #for
    #if


    if shift :
        newStart = start_g + shift
        newStop = end_g + shift
        O.addMessage(__file__, 2, "WROLL", 
=======
    if roll[1] :
        newStart = start_g + roll[1]
        newStop = end_g + roll[1]
        O.addMessage(__file__, 2, "WROLL",
>>>>>>> 3c895565
            "Sequence %s at position %i_%i was given, however, " \
            "the HGVS notation prescribes that it should be %s at " \
            "position %i_%i." % (str(MUU.orig[start_g - 1:end_g]),
            start_g, end_g, str(MUU.orig[newStart - 1:newStop]),
            newStart, newStop))
    #if
    if mutationType == "del" :
        MUU.delM(start_g, end_g)
    else :
        MUU.dupM(start_g, end_g)
<<<<<<< HEAD
    GenRecordInstance.name(start_g, end_g, mutationType, "", "", 
                           (roll[0], shift))
=======
    GenRecordInstance.name(start_g, end_g, mutationType, "", "",
                           roll)
>>>>>>> 3c895565
#checkDeletionDuplication

def checkInversion(start_g, end_g, MUU, GenRecordInstance, O) :
    """
    """

    snoop = __palinsnoop(MUU.orig[start_g - 1:end_g])
    if snoop :
        if snoop == -1 :
            O.addMessage(__file__, 2, "WNOCHANGE",
                "Sequence %s at position %i_%i is a palindrome " \
                "(its own reverse complement)." % (
                str(MUU.orig[start_g - 1:end_g]), start_g, end_g))
            return
        #if
        else :
            O.addMessage(__file__, 2, "WNOTMINIMAL",
                "Sequence %s at position %i_%i is a partial " \
                "palindrome (the first %i nucleotide(s) are the reverse " \
                "complement of the last one(s)), the HGVS notation " \
                "prescribes that it should be %s at position %i_%i." % (
                str(MUU.orig[start_g - 1:end_g]),
                start_g, end_g, snoop,
                str(MUU.orig[start_g + snoop - 1: end_g - snoop]),
                start_g + snoop, end_g - snoop))
            start_g += snoop
            end_g -= snoop
        #else
    #if
    # FIXME if length == 1 -> substitution.
    MUU.invM(start_g, end_g)
    GenRecordInstance.name(start_g, end_g, "inv", "", "", None)
#checkInversion

def checkInsertion(start_g, end_g, Arg1, MUU, GenRecordInstance, O) :
    """
    """

    if start_g + 1 != end_g :
        O.addMessage(__file__, 3, "EINSRANGE",
            "%i and %i are not consecutive positions." % (start_g, end_g))
    MUU.insM(start_g, Arg1)
    insertionLength = len(Arg1)
    newStart = MUU.shiftpos(start_g)
    newStop = MUU.shiftpos(start_g) + insertionLength
    roll = __roll(MUU.mutated, newStart + 1, newStop)
<<<<<<< HEAD

    #roll = __roll(MUU.orig, start_g, end_g)

    shift = roll[1]
    if GenRecordInstance.record.molType == 'n' :
        mRNA = GenRecordInstance.record.geneList[0].transcriptList[0
            ].mRNA.positionList
        print mRNA
        print newStop - roll[0], newStop + roll[1]
        for i in mRNA :
            if newStop <= i and newStop + roll[1] > i :
                print "ALARM"
                shift = i - newStop
                print shift
                break
            #if
        #for
    #if

    if roll[0] + shift >= insertionLength :
        O.addMessage(__file__, 2, "WINSDUP", 
=======
    if roll[0] + roll[1] >= insertionLength :
        O.addMessage(__file__, 2, "WINSDUP",
>>>>>>> 3c895565
            "Insertion of %s at position %i_%i was given, " \
            "however, the HGVS notation prescribes that it should be a " \
            "duplication of %s at position %i_%i." % (
            MUU.mutated[newStart:newStop], start_g, start_g + 1,
<<<<<<< HEAD
            MUU.mutated[newStart:newStop], start_g + shift, 
            start_g + shift + insertionLength - 1))
        end_g += shift - 1
        start_g = end_g - insertionLength + 1
        GenRecordInstance.name(start_g, end_g, "dup", "", "", 
                               (roll[0] + shift - insertionLength, 0))
    #if
    else :
        GenRecordInstance.name(start_g, start_g + 1, "ins", 
            MUU.mutated[newStart + shift:newStop + shift] , "", 
            (roll[0], shift))
=======
            MUU.mutated[newStart:newStop], start_g + roll[1],
            start_g + roll[1] + insertionLength - 1))
        end_g += roll[1] - 1
        start_g = end_g - insertionLength + 1
        GenRecordInstance.name(start_g, end_g, "dup", "", "",
                               (roll[0] + roll[1] - insertionLength, 0))
    #if
    else :
        GenRecordInstance.name(start_g, start_g + 1, "ins",
            MUU.mutated[newStart + roll[1]:newStop + roll[1]] , "",
            roll)
>>>>>>> 3c895565
#checkInsertion

def __rv(MUU, RawVar, GenRecordInstance, parts, O, transcript) :
    """
    """

    # FIXME check this
    # First assume that the variant is given in g. notation.
    #print RawVar.StartLoc.PtLoc.MainSgn + RawVar.StartLoc.PtLoc.Main
    #print __PtLoc2offset(RawVar.StartLoc.PtLoc)
    if not RawVar.StartLoc.PtLoc.Main.isdigit() : # For ? in a position.
        return
    start_g = int(RawVar.StartLoc.PtLoc.Main)
    end_g = start_g
    if RawVar.EndLoc :
        if not RawVar.EndLoc.PtLoc.Main.isdigit() : # For ? in a position.
            return
        end_g = int(RawVar.EndLoc.PtLoc.MainSgn + RawVar.EndLoc.PtLoc.Main)
    #if
    Arg1 = RawVar.Arg1
    Arg2 = RawVar.Arg2


    # If it is not, convert it to g. notation.
    if transcript :
        start_main = transcript.CM.main2int(RawVar.StartLoc.PtLoc.MainSgn + \
                                            RawVar.StartLoc.PtLoc.Main)
        #if not RawVar.StartLoc.PtLoc.Offset.isdigit() :
        #    return
        start_offset = __PtLoc2offset(RawVar.StartLoc.PtLoc)
        start_g = transcript.CM.x2g(start_main, start_offset)
        end_g = start_g
        if RawVar.EndLoc :
            end_main = transcript.CM.main2int(RawVar.EndLoc.PtLoc.MainSgn + \
                                           RawVar.EndLoc.PtLoc.Main)
            #if not RawVar.EndLoc.PtLoc.Offset.isdigit() :
            #    return
            end_offset = __PtLoc2offset(RawVar.EndLoc.PtLoc)
            end_g = transcript.CM.x2g(end_main, end_offset)
        #if
        if transcript.CM.orientation == -1 :
            Arg1 = Bio.Seq.reverse_complement(RawVar.Arg1)
            Arg2 = Bio.Seq.reverse_complement(RawVar.Arg2)
            start_g, end_g = end_g, start_g
        #if
    #if

    if RawVar.MutationType in ["del", "dup", "subst", "delins"] :
        __checkOptArg(MUU.orig, start_g, end_g, Arg1, O)

    if RawVar.MutationType == "subst" :
        checkSubstitution(start_g, Arg1, Arg2, MUU, GenRecordInstance, O)
    if RawVar.MutationType in ["del", "dup"] :
        checkDeletionDuplication(start_g, end_g, RawVar.MutationType, MUU,
                                 GenRecordInstance, O)
    if RawVar.MutationType == "inv" :
        checkInversion(start_g, end_g, MUU, GenRecordInstance, O)
    if RawVar.MutationType == "ins" :
        checkInsertion(start_g, end_g, Arg1, MUU, GenRecordInstance, O)


    # DelIns.
    if RawVar.MutationType == "delins" :
        if not Arg1 :
            Arg1 = MUU.orig[start_g - 1:end_g]

        #lcp =  __lcp(Arg1, Arg2)
        #lcs =  __lcs(Arg1, Arg2)

        if str(Arg1) == str(Arg2) :
            O.addMessage(__file__, 2, "WNOCHANGE",
                "Sequence %s at position %i_%i is identical to the " \
                "variant." % (
                str(MUU.orig[start_g - 1:end_g]),
                start_g, end_g))
            return
        #if
        #ins_part = Arg2

        #del_part = __trim(Arg1, lcp, lcs)
        #ins_part = __trim(Arg2, lcp, lcs)
        del_part, ins_part, lcp, lcs = __trim2(Arg1, Arg2)
        if not len(del_part) :
            O.addMessage(__file__, 2, "WWRONGTYPE", "The given DelIns " \
                         "is actually an insertion.")
            checkInsertion(start_g + lcp - 1, start_g + lcp, ins_part, MUU,
                           GenRecordInstance, O)
            return
        #if
        if len(del_part) == 1 and len(ins_part) == 1 :
            O.addMessage(__file__, 2, "WWRONGTYPE", "The given DelIns " \
                         "is actually a substitution.")
            checkSubstitution(start_g + lcp, del_part, ins_part, MUU,
                              GenRecordInstance, O)
            return
        #if
        if not len(ins_part) :
            O.addMessage(__file__, 2, "WWRONGTYPE", "The given DelIns " \
                         "is actually a deletion.")
            checkDeletionDuplication(start_g + lcp, end_g - lcs, "del",
                                     MUU, GenRecordInstance, O)
            return
        #if
        if str(Bio.Seq.reverse_complement(del_part)) == ins_part :
            O.addMessage(__file__, 2, "WWRONGTYPE", "The given DelIns " \
                         "is actually an inversion.")
            checkInversion(start_g + lcp, end_g - lcs, MUU,
                           GenRecordInstance, O)
            return
        #if

        MUU.delinsM(start_g + lcp, end_g - lcs, ins_part)

        GenRecordInstance.name(start_g, end_g, "delins", ins_part, "", None)
    #if
#__rv

def __ppp(MUU, parts, GenRecordInstance, O) :
    if parts.RawVar or parts.SingleAlleleVarSet :
        if parts.RefType in ['c', 'n'] :
            if parts.Gene :
                if parts.Gene.GeneSymbol :
                    GS = GenRecordInstance.record.findGene(
                         parts.Gene.GeneSymbol)
                    if not GS :
                        O.addMessage(__file__, 3, "EINVALIDGENE",
                            "Gene %s not found. Please choose from: %s" % (
                            parts.Gene.GeneSymbol,
                            GenRecordInstance.record.listGenes()))
                        return
                else :
                    GS = GenRecordInstance.record.geneList[0]
                if parts.Gene.TransVar :
                    W = GS.findLocus(parts.Gene.TransVar)
                    if not W :
                        O.addMessage(__file__, 3, "ENOTRANSCRIPT",
                            "Transcript %s not found for gene %s. Please " \
                            "choose from: %s" %(parts.Gene.TransVar, GS.name,
                            GS.listLoci()))
                else :
                    W = GS.transcriptList[0]
            #if
            elif parts.LrgAcc:                   # LRG
                    GS = GenRecordInstance.record.geneList[0]
                    if parts.LRGTranscriptID:
                        W = GS.findLocus(parts.LRGTranscriptID)
                        if not W:
                            O.addMessage(__file__, 3, "ENOTRANSCRIPT",
                                "Transcript %s not found for gene %s. Please " \
                                "choose from: %s" %(parts.LRGTranscriptID,
                                    GS.name, GS.listLoci()))
                    else:                       # No transcript id given
                        if len(GS.transcriptList) == 1:
                            #No transcript given, only 1 found
                            W = GS.transcriptList[0]
                        else:
                            O.addMessage(__file__, 3, "ENOTRANSCRIPT",
                                "No transcript given for gene %s. Please " \
                                "choose from: %s" %(GS.name, GS.listLoci()))
            else :
                W = GenRecordInstance.record.geneList[0].transcriptList[0]
        #if
        else :
            W = None
        #if W and not W.location :
        #    W = None

        if parts.SingleAlleleVarSet:
            for i in parts.SingleAlleleVarSet :
                __rv(MUU, i.RawVar, GenRecordInstance, parts, O, W)
        else :
            __rv(MUU, parts.RawVar, GenRecordInstance, parts, O, W)


        if not W : # Genomic given or error with transcript
            return
        if not GenRecordInstance.record.geneList : # EST
            return

        cds = Seq(str(__splice(MUU.orig, W.CDS.positionList)),
                  IUPAC.unambiguous_dna)
        cdsm = Seq(str(__nsplice(MUU.mutated,
                                 MUU.newSplice(W.mRNA.positionList),
                                 MUU.newSplice(W.CDS.location),
                                 W.CM.orientation)),
                   IUPAC.unambiguous_dna)
        if W.CM.orientation == -1 :
            cds = Bio.Seq.reverse_complement(cds)
            cdsm = Bio.Seq.reverse_complement(cdsm)
        #if

        if '*' in cds.translate()[:-1] :
            O.addMessage(__file__, 3, "ESTOP", "In frame stop codon found.")
            return
        #if
        orig = cds.translate(table = W.txTable, to_stop = True)
        O.addOutput("oldprotein", orig + '*')
        __bprint(orig + '*', O, "oldProteinFancy")
        trans = cdsm.translate(table = W.txTable, to_stop = True)

        if not trans or trans[0] != 'M' :
            if str(cdsm[0:3]) in \
                Bio.Data.CodonTable.unambiguous_dna_by_id[
                    W.txTable].start_codons :
                O.addOutput("newprotein", '?')
                __bprint('?', O, "newProteinFancy")
                O.addOutput("altstart", str(cdsm[0:3]))
                O.addOutput("altprotein", 'M' + trans[1:] + '*')
                __bprint('M' + trans[1:] + '*', O, "altProteinFancy")
            #if
            else :
                O.addOutput("newprotein", '?')
                __bprint('?', O, "newProteinFancy")
            #else
        else :
            O.addOutput("newprotein", trans + '*')
            __bprint(trans + '*', O, "newProteinFancy")
        #else

        #if not parts.SingleAlleleVarSet :
        #    #O.addOutput("proteindescription", "p.?")
        #    # FIXME
        #    O.addOutput("proteindescription", __toProtDescr(
        #        W.CM.g2x(MUU.newSplice(W.CDS.location)[1])[0], orig, trans))
        #else :
        #    O.addOutput("proteindescription", "p.?")
        #del W.CM
    #if
#__ppp

def process(cmd, C, O) :
    parser = Parser.Nomenclatureparser(O)
    O.addOutput("inputvariant", cmd)
    ParseObj = parser.parse(cmd)
    del parser

    if ParseObj :
        if ParseObj.Version :
            RetrieveRecord = ParseObj.RefSeqAcc + '.' + ParseObj.Version
        else :
            RetrieveRecord = ParseObj.RefSeqAcc

        D = Db.Cache(C.Db)
        if ParseObj.LrgAcc:
            filetype = "LRG"
            RetrieveRecord = ParseObj.LrgAcc
            retriever = Retriever.LargeRetriever(C.Retriever, O, D)
        else:
            retriever = Retriever.GenBankRetriever(C.Retriever, O, D)
            filetype = "GB"

        O.addOutput("reference", RetrieveRecord)
        record = retriever.loadrecord(RetrieveRecord)
        if not record :
            return
        del retriever
        del D

        GenRecordInstance = GenRecord.GenRecord(O)
        GenRecordInstance.record = record
        GenRecordInstance.checkRecord()
        #NOTE:  GenRecordInstance is carrying the sequence in   .record.seq
        #       so is the Mutator.Mutator instance MUU          .orig

        MUU = Mutator.Mutator(GenRecordInstance.record.seq, C.Mutator, O)
        __ppp(MUU, ParseObj, GenRecordInstance, O)

        # PROTEIN
        for i in GenRecordInstance.record.geneList :
<<<<<<< HEAD
            #print i.location, i.transcriptList
            #if i.location :
            for j in i.transcriptList :
                if not ';' in j.description and j.CDS :
                    #print i.name, j.name, j.CDS.positionList, j.CDS.location
                    cds = Seq(str(__splice(MUU.orig, j.CDS.positionList)), 
                              IUPAC.unambiguous_dna)
                    cdsm = Seq(str(__nsplice(MUU.mutated, 
                                             MUU.newSplice(j.mRNA.positionList), 
                                             MUU.newSplice(j.CDS.location), 
                                             j.CM.orientation)),
                               IUPAC.unambiguous_dna)
                    if j.CM.orientation == -1 :
                        cds = Bio.Seq.reverse_complement(cds)
                        cdsm = Bio.Seq.reverse_complement(cdsm)
                    #if

                    #if '*' in cds.translate()[:-1] :
                    #    O.addMessage(__file__, 3, "ESTOP", 
                    #                 "In frame stop codon found.")
                    #    return
                    ##if

                    orig = cds.translate(table = j.txTable, cds = True, 
                                         to_stop = True)
                    trans = cdsm.translate(table = j.txTable, 
                                           to_stop = True)

                    cdsLen = __cdsLen(MUU.newSplice(j.CDS.positionList))

                    #print cdsLen, len(__splice(MUU.orig, MUU.newSplice(j.CDS.positionList)))
                    j.proteinDescription = __toProtDescr(cdsLen, orig, 
                                                         trans)
=======
            if i.location :
                for j in i.transcriptList :
                    if not ';' in j.description and j.CDS :
                        #print i.name, j.name, j.CDS.positionList, j.CDS.location
                        cds = Seq(str(__splice(MUU.orig, j.CDS.positionList)),
                                  IUPAC.unambiguous_dna)
                        cdsm = Seq(str(__nsplice(MUU.mutated,
                                                 MUU.newSplice(j.mRNA.positionList),
                                                 MUU.newSplice(j.CDS.location),
                                                 j.CM.orientation)),
                                   IUPAC.unambiguous_dna)
                        if j.CM.orientation == -1 :
                            cds = Bio.Seq.reverse_complement(cds)
                            cdsm = Bio.Seq.reverse_complement(cdsm)
                        #if

                        #if '*' in cds.translate()[:-1] :
                        #    O.addMessage(__file__, 3, "ESTOP",
                        #                 "In frame stop codon found.")
                        #    return
                        ##if

                        orig = cds.translate(table = j.txTable, cds = True,
                                             to_stop = True)
                        trans = cdsm.translate(table = j.txTable,
                                               to_stop = True)

                        cdsLen = __cdsLen(MUU.newSplice(j.CDS.positionList))

                        #print cdsLen, len(__splice(MUU.orig, MUU.newSplice(j.CDS.positionList)))
                        j.proteinDescription = __toProtDescr(cdsLen, orig,
                                                             trans)
>>>>>>> 3c895565

        # /PROTEIN

        reference = O.getOutput("reference")[0]
        if ';' in GenRecordInstance.record.description :
            descr = '['+GenRecordInstance.record.description+']'
        else:
            descr = GenRecordInstance.record.description

        O.addOutput("genomicDescription", "%s:%c.%s" % (reference,
            GenRecordInstance.record.molType, descr))

        if GenRecordInstance.record._sourcetype == "LRG": #LRG record
            #from collections import defaultdict
            #toutput = defaultdict(list)
            #poutput = defaultdict(list)
            for i in GenRecordInstance.record.geneList:
                for j in sorted(i.transcriptList, key = attrgetter("name")) :
                    d = j.description
                    d = ';' in d and '['+d+']' or d
                    if j.name:
                        O.addOutput("descriptions", (
                            "%st%s:%c.%s" % (reference, j.name, j.molType,
                              d)))
                    else:
                        O.addOutput("descriptions", (i.name))
                    if j.molType == 'c':
                        O.addOutput("protDescriptions", (
                                "%sp%s:%s" % (reference, j.name,
                                    j.proteinDescription)))
                        #poutput[i.name].sort()
                #toutput[i.name].sort()
        #if
        else :
            for i in GenRecordInstance.record.geneList :
                names = {}
                for j in sorted(i.transcriptList, key = attrgetter("name")) :
                    cName, pName = None, None
                    if ';' in j.description :
                        descr = '['+j.description+']'
                    else:
                        descr = j.description
                    O.addOutput("descriptions", "%s(%s_v%s):%c.%s" % (
                        reference, i.name, j.name, j.molType, descr))

                    if (j.molType == 'c') :
                        O.addOutput("protDescriptions", "%s(%s_i%s):%s" % (
                            reference, i.name, j.name,
                            j.proteinDescription))
                        cName = "c.%s" % descr
                        pName = j.proteinDescription
                    names[j.name] = (cName, pName)
                #O.addOutput("batch", (i.name, names))
                #for
        #else

        del MUU

        # LEGEND
        for i in GenRecordInstance.record.geneList :
            for j in i.transcriptList :

                if not j.name: continue #Exclude nameless transcripts

                O.addOutput("legends", ["%s_v%s" % (i.name, j.name),
                            str(j.transcriptID), str(j.locusTag)])
                O.addOutput("legends", ["%s_i%s" % (i.name, j.name),
                            str(j.proteinID), str(j.locusTag)])
            #for

        #Add GeneSymbol and Transcript Var to the Output object for batch
        if ParseObj.Gene:
            O.addOutput("geneOfInterest", dict(ParseObj.Gene.items()))
        else:
            O.addOutput("geneOfInterest", dict())

        _createBatchOutput(GenRecordInstance, O, ParseObj)
        return GenRecordInstance
    #if
#process

def main(cmd) :
    C = Config.Config()
    O = Output.Output(__file__, C.Output)

    O.addMessage(__file__, -1, "INFO", "Received variant " + cmd)

    RD = process(cmd, C, O)

    O.addMessage(__file__, -1, "INFO", "Finished processing variant " + cmd)

    ### OUTPUT BLOCK ###
    gn = O.getOutput("genename")
    if gn :
        print "Gene Name: " + gn[0]
    tv = O.getOutput("transcriptvariant")
    if tv :
        print "Transcript variant: " + tv[0]
        print
    #if

    for i in O.getMessages() :
        print i
    errors, warnings, summary = O.Summary()
    print summary
    print

    #if not errors :
    if not errors or DEBUG:
        visualisation = O.getOutput("visualisation")
        if visualisation :
            for i in range(len(visualisation)) :
                if i and not i % 3 :
                    print
                print visualisation[i]
            #for
            print
        #if

        reference = O.getOutput("reference")[0]
        for i in O.getOutput("descriptions") :
            print i
        print
        for i in O.getOutput("protDescriptions") :
            print i
        print

        if RD.record._sourcetype == "LRG": #LRG record
            from collections import defaultdict
            toutput = defaultdict(list)
            poutput = defaultdict(list)
            for i in RD.record.geneList:
                for j in i.transcriptList:
                    d = j.description
                    d = ';' in d and '['+d+']' or d
                    if j.name:
                        toutput[i.name].append(
                            "%st%s:%c.%s" % (reference, j.name, j.molType, d))
                    else:
                        pass
                    if j.molType == 'c':
                        poutput[i.name].append(
                                "%sp%s:%s" % (reference, j.name,
                                    j.proteinDescription))
                        poutput[i.name].sort()
                toutput[i.name].sort()

            #Transcript Notation
            print "Following transcripts were affected:"
            for key, values in toutput.items():
                print key
                for value in values:
                    print "\t"+value

            #Protein Notation
            print "\nFollowing proteins were affected:"
            for key, values in poutput.items():
                print key
                for value in values:
                    print "\t"+value


        else:
            for i in RD.record.geneList :
                for j in i.transcriptList :
                    if ';' in j.description :
                        print "%s(%s_v%s):%c.[%s]" % (reference, i.name, j.name,
                                                      j.molType, j.description)
                    else :
                        print "%s(%s_v%s):%c.%s" % (reference, i.name, j.name,
                                                    j.molType, j.description)
                        if (j.molType == 'c') :
                            print "%s(%s_i%s):%s" % (reference, i.name, j.name,
                                                     j.proteinDescription)
            #for
        #for

        #Genomic Notation
        rdrd = RD.record.description
        gdescr = ';' in rdrd and '['+rdrd+']' or rdrd
        print "\nGenomic notation:\n\t%s:g.%s" % (reference, gdescr)

        op = O.getOutput("oldprotein")
        if op :
            print "\nOld protein:"
            #__bprint(op[0], O)
            for i in O.getOutput("oldProteinFancy") :
                print i
            print
        #if
        np = O.getOutput("newprotein")
        if np :
            print "\nNew protein:"
            #__bprint(np[0], O)
            for i in O.getOutput("newProteinFancy") :
                print i
            print
        #if
        ap = O.getOutput("altprotein")
        if ap :
            print "\nAlternative protein using start codon %s:" % \
                O.getOutput("altstart")[0]
            #__bprint(ap[0], O)
            for i in O.getOutput("altProteinFancy") :
                print i
            print
        #if

        print
        #for i in RD.record.geneList :
        #    for j in i.transcriptList :
        #        print "%s_v%s = %s = %s" % (i.name, j.name, j.transcriptID,
        #                                    j.locusTag)
        #        print "%s_i%s = %s = %s" % (i.name, j.name, j.proteinID,
        #                                        j.locusTag)
        #    #for
        for i in O.getOutput("legends") :
            #if i[1] == 'None':
            #    continue
            print i
    #if
    ### OUTPUT BLOCK ###
    del O
#main

if __name__ == "__main__" :
    main(sys.argv[1])
#if<|MERGE_RESOLUTION|>--- conflicted
+++ resolved
@@ -491,7 +491,6 @@
     """
 
     roll = __roll(MUU.orig, start_g, end_g)
-<<<<<<< HEAD
 
     shift = roll[1]
     if GenRecordInstance.record.molType == 'n' :
@@ -513,13 +512,7 @@
     if shift :
         newStart = start_g + shift
         newStop = end_g + shift
-        O.addMessage(__file__, 2, "WROLL", 
-=======
-    if roll[1] :
-        newStart = start_g + roll[1]
-        newStop = end_g + roll[1]
         O.addMessage(__file__, 2, "WROLL",
->>>>>>> 3c895565
             "Sequence %s at position %i_%i was given, however, " \
             "the HGVS notation prescribes that it should be %s at " \
             "position %i_%i." % (str(MUU.orig[start_g - 1:end_g]),
@@ -530,13 +523,8 @@
         MUU.delM(start_g, end_g)
     else :
         MUU.dupM(start_g, end_g)
-<<<<<<< HEAD
-    GenRecordInstance.name(start_g, end_g, mutationType, "", "", 
+    GenRecordInstance.name(start_g, end_g, mutationType, "", "",
                            (roll[0], shift))
-=======
-    GenRecordInstance.name(start_g, end_g, mutationType, "", "",
-                           roll)
->>>>>>> 3c895565
 #checkDeletionDuplication
 
 def checkInversion(start_g, end_g, MUU, GenRecordInstance, O) :
@@ -583,7 +571,6 @@
     newStart = MUU.shiftpos(start_g)
     newStop = MUU.shiftpos(start_g) + insertionLength
     roll = __roll(MUU.mutated, newStart + 1, newStop)
-<<<<<<< HEAD
 
     #roll = __roll(MUU.orig, start_g, end_g)
 
@@ -604,40 +591,22 @@
     #if
 
     if roll[0] + shift >= insertionLength :
-        O.addMessage(__file__, 2, "WINSDUP", 
-=======
-    if roll[0] + roll[1] >= insertionLength :
         O.addMessage(__file__, 2, "WINSDUP",
->>>>>>> 3c895565
             "Insertion of %s at position %i_%i was given, " \
             "however, the HGVS notation prescribes that it should be a " \
             "duplication of %s at position %i_%i." % (
             MUU.mutated[newStart:newStop], start_g, start_g + 1,
-<<<<<<< HEAD
             MUU.mutated[newStart:newStop], start_g + shift, 
             start_g + shift + insertionLength - 1))
         end_g += shift - 1
         start_g = end_g - insertionLength + 1
-        GenRecordInstance.name(start_g, end_g, "dup", "", "", 
+        GenRecordInstance.name(start_g, end_g, "dup", "", "",
                                (roll[0] + shift - insertionLength, 0))
     #if
     else :
         GenRecordInstance.name(start_g, start_g + 1, "ins", 
             MUU.mutated[newStart + shift:newStop + shift] , "", 
             (roll[0], shift))
-=======
-            MUU.mutated[newStart:newStop], start_g + roll[1],
-            start_g + roll[1] + insertionLength - 1))
-        end_g += roll[1] - 1
-        start_g = end_g - insertionLength + 1
-        GenRecordInstance.name(start_g, end_g, "dup", "", "",
-                               (roll[0] + roll[1] - insertionLength, 0))
-    #if
-    else :
-        GenRecordInstance.name(start_g, start_g + 1, "ins",
-            MUU.mutated[newStart + roll[1]:newStop + roll[1]] , "",
-            roll)
->>>>>>> 3c895565
 #checkInsertion
 
 def __rv(MUU, RawVar, GenRecordInstance, parts, O, transcript) :
@@ -907,7 +876,6 @@
 
         # PROTEIN
         for i in GenRecordInstance.record.geneList :
-<<<<<<< HEAD
             #print i.location, i.transcriptList
             #if i.location :
             for j in i.transcriptList :
@@ -941,40 +909,6 @@
                     #print cdsLen, len(__splice(MUU.orig, MUU.newSplice(j.CDS.positionList)))
                     j.proteinDescription = __toProtDescr(cdsLen, orig, 
                                                          trans)
-=======
-            if i.location :
-                for j in i.transcriptList :
-                    if not ';' in j.description and j.CDS :
-                        #print i.name, j.name, j.CDS.positionList, j.CDS.location
-                        cds = Seq(str(__splice(MUU.orig, j.CDS.positionList)),
-                                  IUPAC.unambiguous_dna)
-                        cdsm = Seq(str(__nsplice(MUU.mutated,
-                                                 MUU.newSplice(j.mRNA.positionList),
-                                                 MUU.newSplice(j.CDS.location),
-                                                 j.CM.orientation)),
-                                   IUPAC.unambiguous_dna)
-                        if j.CM.orientation == -1 :
-                            cds = Bio.Seq.reverse_complement(cds)
-                            cdsm = Bio.Seq.reverse_complement(cdsm)
-                        #if
-
-                        #if '*' in cds.translate()[:-1] :
-                        #    O.addMessage(__file__, 3, "ESTOP",
-                        #                 "In frame stop codon found.")
-                        #    return
-                        ##if
-
-                        orig = cds.translate(table = j.txTable, cds = True,
-                                             to_stop = True)
-                        trans = cdsm.translate(table = j.txTable,
-                                               to_stop = True)
-
-                        cdsLen = __cdsLen(MUU.newSplice(j.CDS.positionList))
-
-                        #print cdsLen, len(__splice(MUU.orig, MUU.newSplice(j.CDS.positionList)))
-                        j.proteinDescription = __toProtDescr(cdsLen, orig,
-                                                             trans)
->>>>>>> 3c895565
 
         # /PROTEIN
 
