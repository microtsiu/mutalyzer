--- conflicted
+++ resolved
@@ -632,6 +632,8 @@
         retriever = Retriever.Retriever(C.Retriever, O, D)
         if ParseObj.LrgAcc:
             filetype = "LRG"
+            RetrieveRecord = ParseObj.LrgAcc
+            print RetrieveRecord
         else:
             filetype = "GB"
         record = retriever.loadrecord(RetrieveRecord, filetype)
@@ -641,10 +643,6 @@
         del D
 
         GenRecordInstance = GenRecord.GenRecord(C.GenRecord, O)
-<<<<<<< HEAD
-        GenRecordInstance.parseRecord(record)
-        GenRecordInstance.checkRecord()
-=======
 
         #FIXME: REMOVE Stealing thunder to test lrg file
 
@@ -652,10 +650,9 @@
             GenRecordInstance.record = record
             #The GRI contains a few fields that it won't need
             #del(GenRecordInstance.record.seq)
-            GenRecordInstance._populatePositionLists("LRG_ID")
+            GenRecordInstance.checkRecord()
         else: #filetype == "GB"
             GenRecordInstance.parseRecord(record)
->>>>>>> c5226359
 
         MUU = Mutator.Mutator(record.seq, C.Mutator, O)
         __ppp(MUU, record, ParseObj, GenRecordInstance, O)
@@ -664,6 +661,8 @@
         for i in GenRecordInstance.record.geneList :
             for j in i.transcriptList :
                 if not ';' in j.description and j.CDS :
+                    print j.CDS.positionList
+                    print j.mRNA.positionList
                     cds = Seq(str(__splice(MUU.orig, j.CDS.positionList)), 
                               IUPAC.unambiguous_dna)
                     cdsm = Seq(str(__nsplice(MUU.mutated, 
@@ -753,12 +752,12 @@
                         print "%s(%s_i%s):%s" % (reference, i.name, j.name, 
                                                  j.proteinDescription)
             #for                                                
-        if ';' in RD.record.description :
-            print "%s:%c.[%s]" % (reference, RD.record.molType, 
-                                  RD.record.description)
-        else :
-            print "%s:%c.%s" % (reference, RD.record.molType, 
-                                RD.record.description)
+        #if ';' in RD.record.description :
+        #    print "%s:%c.[%s]" % (reference, RD.record.molType, 
+        #                          RD.record.description)
+        #else :
+        #    print "%s:%c.%s" % (reference, RD.record.molType, 
+        #                        RD.record.description)
 
         #pd = O.getOutput("proteindescription")
         #if pd :
