#!/usr/bin/python

"""
    The nomenclature checker.
"""

import sys
import math
import types
import Bio

import Bio.Seq
from Bio.Seq import Seq
from Bio.Alphabet import IUPAC
from Bio.SeqUtils import seq3

from Modules import Retriever
from Modules import GenRecord
from Modules import Crossmap
from Modules import Parser
from Modules import Db
from Modules import Mutator
from Modules import Output
from Modules import Config

<<<<<<< HEAD
from operator import itemgetter, attrgetter
=======
#TODO: SET TO FALSE DEBUG FLAG
DEBUG = False
>>>>>>> a102d088

#def __order(a, b) :
#    """
#    """
#
#    if a < b :
#        return a, b
#    return b, a
##__order

def __roll(ref, start, stop) :
    """
    """

    pattern = ref[start - 1:stop]
    patternLength = len(pattern)

    minimum = start - 2
    j = patternLength - 1
    while minimum > -1 and ref[minimum] == pattern[j % patternLength] :
        j -= 1
        minimum -= 1
    #while 

    maximum = stop
    j = 0
    while maximum < len(ref) and ref[maximum] == pattern[j % patternLength] :
        j += 1
        maximum += 1
    #while 

    return start - minimum - 2, maximum - stop
#__roll

def __palinsnoop(string) :
    """
    """

    revcomp = Bio.Seq.reverse_complement(string)

    for i in range(int(math.ceil(len(string) / 2.0))) :
        if string[i] != revcomp[i] :
            return i # The first i elements are palindromic.
    return -1        # Perfect palindrome.
#__palinsnoop

def __bprint(s, O, where) :
    """
    """

    if not s :
        return

    block = 10
    line = 6 * block

    m = int(math.floor(math.log(len(s), 10)) + 1)
    o = 1
    output = "%s " % str(o).rjust(m)
    for i in range(0, len(s), block) :
        output += ' ' + s[i:i + block]
        if not (i + block) % line and i + block < len(s) :
            o += line
            O.addOutput(where, output)
            output = "%s " % str(o).rjust(m)
        #if
    #for
    O.addOutput(where, output)
#__bprint

def __bprint2(s, pos1, pos2) :
    """
    """

    if not s :
        return

    block = 10
    line = 6 * block
    tag1 = "<tt style=\"color:#FF0080\">"
    tag2 = "</tt>"

    m = int(math.floor(math.log(len(s), 10)) + 1)
    o = 1

    newString = s[:pos1] + tag1 + s[pos1:pos2] + tag2 + s[pos2:]

    print "%s " % str(o).rjust(m),

    i = 0
    seen = 0
    while i < len(s) :
        skip = 0
        if i <= pos1 < i + block :
            skip += len(tag1)
        if i <= pos2 < i + block :
            skip += len(tag2)
        print newString[i:i + block + skip],
        seen += block
        if not (seen) % line and seen < len(s) :
            o += line
            print "\n%s " % str(o).rjust(m),
        #if
        i += block + skip
    #while

#__bprint2

def __PtLoc2main(Loc) :
    """
    """

    main = int(Loc.Main)
    if Loc.MainSgn == '-' :
        main = -main

    return main
#__PtLoc2main

def __PtLoc2offset(Loc) :
    """
    """

    if Loc.Offset :
        offset = int(Loc.Offset)
        if Loc.OffSgn == '-' :
            offset = -offset
    #if
    else :
        offset = 0

    return offset
#__PtLoc2offset

def __splice(string, splice_sites) :
    """
        Construct the transcript or the coding sequence from a record and
        a list of splice sites.

        Arguments:
            record       ; A GenBank record (see the BioPython documentation).
            splice_sites ; A list of even length of integers.

        Returns:
            String ; The concatenation of slices from the sequence that is 
                     present in the GenBank record.
    """

    transcript = ""

    for i in range(0, len(splice_sites), 2) :
        transcript += string[splice_sites[i] - 1:splice_sites[i + 1]] 

    return transcript
#__splice

def __nsplice(string, splice_sites, CDS, orientation) :
    """
    """

    transcript = ""
    if orientation == 1 :
        for i in range(0, len(splice_sites), 2) :
            if CDS[0] >= splice_sites[i] and CDS[0] <= splice_sites[i + 1] :
                transcript += string[CDS[0] - 1:splice_sites[i + 1]]
            else :
                if splice_sites[i] > CDS[0] :
                    transcript += \
                        string[splice_sites[i] - 1:splice_sites[i + 1]] 
        #for
    #if        
    else :
        for i in range(0, len(splice_sites), 2) :
            if CDS[1] >= splice_sites[i] and CDS[1] <= splice_sites[i + 1] :
                transcript += string[splice_sites[i] - 1: CDS[1]]
            else :
                if splice_sites[i] < CDS[1] :
                    transcript += \
                     string[splice_sites[i] - 1:splice_sites[i + 1]] 
        #for
    #else        

    return transcript
#__nsplice

def __cdsLen(splice_sites) :
    """
    """

    l = 0

    for i in range(0, len(splice_sites), 2) :
        l += splice_sites[i + 1] - splice_sites[i] + 1
    return l        
#__cdsLen

def __checkOptArg(ref, p1, p2, arg, O) :
    """
    """

    if arg :
        if arg.isdigit() :
            length = int(arg)
            interval = p2 - p1 + 1
            if length != interval :
                O.addMessage(__file__, 3, "EARGLEN", 
                    "The length (%i) differed from that of the range (%i)." % (
                    length, interval))
                return False
            #if
        #if
        else :
            ref_slice = str(ref[p1 - 1:p2])
            if ref_slice != str(arg) : # FIXME more informative.
                O.addMessage(__file__, 3, "EREF", 
                    "%s not found at position %i_%i, found %s instead." % (
                    arg, p1, p2, ref_slice))
                return False
            #if
        #else
    #if
    return True
#__checkOptArg

def __lcp(str1, str2) :
    """
        Calculate the length of the longest common prefix of two strings.

        Arguments:
            str1 ; The first string.
            str2 ; The second string.

        Returns:
            integer ; The length of the longest common prefix of str1 and str2.
    """

    pos = 0
    s1l = len(str1) # Use the lengths to make sure we don't exceed the length
    s2l = len(str2) # of the strings.

    while pos < s1l and pos < s2l and str1[pos] == str2[pos] :
        pos += 1

    return pos
#__lcp

def __lcs(str1, str2) :
    """
        Calculate the length of the longest common suffix of two strings.

        Arguments:
            str1 ; The first string.
            str2 ; The second string.

        Returns:
            integer ; The length of the longest common suffix of str1 and str2.
    """

    t1 = str1[::-1] # Invert str1.
    t2 = str2[::-1] # Invert str2.

    # The lcp of the two inverted strings is the lcs of the original strings.
    return __lcp(t1, t2) 
#__lcs

def findInFrameDescription(str1, str2) :
    """
    """

    # Nothing happened.
    if str1 == str2 :
        return "p.(=)"

    lcp = __lcp(str1, str2)
    lcs = __lcs(str1[lcp:], str2[lcp:])
    str1_end = len(str1) - lcs
    str2_end = len(str2) - lcs

    # Insertion / Duplication / Extention.
    if not str1_end - lcp :
        if len(str1) == lcp :
            return "p.(*%i%sext*%i)" % (len(str1) + 1, seq3(str2[len(str1)]), 
                                        abs(len(str1) - len(str2)))
        inLen = str2_end - lcp

        if lcp - inLen >= 0 and str1[lcp - inLen:lcp] == str2[lcp:str2_end] :
            if inLen == 1 :
                return "p.(%s%idup)" % (seq3(str1[lcp - inLen]), 
                                        lcp - inLen + 1)
            return "p.(%s%i_%s%idup)" % (seq3(str1[lcp - inLen]), 
                                         lcp - inLen + 1,
                                         seq3(str1[lcp - 1], lcp))
        #if
        return "p.(%s%i_%s%iins%s)" % (seq3(str1[lcp - 1]), lcp, 
                                       seq3(str1[lcp]), lcp + 1,
                                       seq3(str2[lcp:str2_end]))
    #if

    # Deletion / Inframe stop.
    if not str2_end - lcp :
        if len(str2) == lcp :
            return "p.(%s%i*)" % (seq3(str1[len(str2)]), len(str2) + 1)

        if lcp + 1 == str1_end :
            return "p.(%s%idel)" % (seq3(str1[lcp]), lcp + 1)
        return "p.(%s%i_%s%idel)" % (seq3(str1[lcp - 1]), lcp + 1, 
                                     seq3(str1[str1_end - 1]), str1_end)
    #if

    # Substitution.
    if str1_end == str2_end and str1_end == lcp + 1 :
        return "p.(%s%i%s)" % (seq3(str1[lcp]), lcp + 1, seq3(str2[lcp]))

    # InDel.
    if lcp + 1 == str1_end :
        return "p.(%s%idelins%s)" % (seq3(str1[lcp]), lcp + 1, 
                                     seq3(str2[lcp:str2_end]))
    return "p.(%s%i_%s%idelins%s)" % (seq3(str1[lcp]), lcp + 1, 
                                      seq3(str1[str1_end - 1]),
                                      str1_end, seq3(str2[lcp:str2_end]))
#findInFrameDescription

def findFrameShift(str1, str2) :
    """
    """

    lcp = __lcp(str1, str2)

    return "p.(%s%i%sfs*%i)" % (seq3(str1[lcp]), lcp + 1, seq3(str2[lcp]),
                                len(str2) - lcp)
#findFrameShift

def __toProtDescr(CDSStop, orig, trans) :
    """
    """

    if CDSStop % 3 :
        return findFrameShift(str(orig), str(trans))
    return findInFrameDescription(str(orig), str(trans))
#__toProtDescr

#def __trim(string, lcp, lcs) :
#    """
#    """
#
#    return string[lcp:len(string) - lcs]
##__trim

def __trim2(str1, str2) :
    """
    """

    lcp = __lcp(str1, str2)
    lcs = __lcs(str1[lcp:], str2[lcp:])
    return str1[lcp:len(str1) - lcs], str2[lcp:len(str2) - lcs], lcp, lcs
#__trim2

def __rangeToC(M, g1, g2) :
    """
    """

    if M.orientation == -1 :
        return M.g2c(g2), M.g2c(g1)
    return M.g2c(g1), M.g2c(g2)
#__rangeToC

def checkSubstitution(start_g, Arg1, Arg2, MUU, GenRecordInstance, O) :
    """
    """

    if Arg1 == Arg2 :
        O.addMessage(__file__, 3, "ENOVAR", 
            "No mutation given (%c>%c) at position %i." % (
            Arg1, Arg1, start_g))
    MUU.subM(start_g, Arg2)
    GenRecordInstance.name(start_g, start_g, "subst", MUU.orig[start_g - 1], 
                           Arg2, None)
#checkSubstitution
    
def checkDeletionDuplication(start_g, end_g, mutationType, MUU, 
                             GenRecordInstance, O) :
    """
    """

    roll = __roll(MUU.orig, start_g, end_g)
    if roll[1] :
        newStart = start_g + roll[1]
        newStop = end_g + roll[1]
        O.addMessage(__file__, 2, "WROLL", 
            "Sequence %s at position %i_%i was given, however, " \
            "the HGVS notation prescribes that it should be %s at " \
            "position %i_%i." % (str(MUU.orig[start_g - 1:end_g]), 
            start_g, end_g, str(MUU.orig[newStart - 1:newStop]), 
            newStart, newStop))
    #if
    if mutationType == "del" :
        MUU.delM(start_g, end_g)
    else :
        MUU.dupM(start_g, end_g)
    GenRecordInstance.name(start_g, end_g, mutationType, "", "", 
                           roll)
#checkDeletionDuplication
    
def checkInversion(start_g, end_g, MUU, GenRecordInstance, O) :
    """
    """

    snoop = __palinsnoop(MUU.orig[start_g - 1:end_g])
    if snoop :
        if snoop == -1 :
            O.addMessage(__file__, 2, "WNOCHANGE", 
                "Sequence %s at position %i_%i is a palindrome " \
                "(its own reverse complement)." % (
                str(MUU.orig[start_g - 1:end_g]), start_g, end_g))
            return
        #if
        else :
            O.addMessage(__file__, 2, "WNOTMINIMAL", 
                "Sequence %s at position %i_%i is a partial " \
                "palindrome (the first %i nucleotide(s) are the reverse " \
                "complement of the last one(s)), the HGVS notation " \
                "prescribes that it should be %s at position %i_%i." % (
                str(MUU.orig[start_g - 1:end_g]), 
                start_g, end_g, snoop, 
                str(MUU.orig[start_g + snoop - 1: end_g - snoop]),
                start_g + snoop, end_g - snoop))
            start_g += snoop
            end_g -= snoop
        #else
    #if
    # FIXME if length == 1 -> substitution.
    MUU.invM(start_g, end_g)
    GenRecordInstance.name(start_g, end_g, "inv", "", "", None)
#checkInversion
    
def checkInsertion(start_g, end_g, Arg1, MUU, GenRecordInstance, O) :
    """
    """

    if start_g + 1 != end_g :
        O.addMessage(__file__, 3, "EINSRANGE", 
            "%i and %i are not consecutive positions." % (start_g, end_g))
    MUU.insM(start_g, Arg1)
    insertionLength = len(Arg1)
    newStart = MUU.shiftpos(start_g)
    newStop = MUU.shiftpos(start_g) + insertionLength
    roll = __roll(MUU.mutated, newStart + 1, newStop)
    if roll[0] + roll[1] >= insertionLength :
        O.addMessage(__file__, 2, "WINSDUP", 
            "Insertion of %s at position %i_%i was given, " \
            "however, the HGVS notation prescribes that it should be a " \
            "duplication of %s at position %i_%i." % (
            MUU.mutated[newStart:newStop], start_g, start_g + 1,
            MUU.mutated[newStart:newStop], start_g + roll[1], 
            start_g + roll[1] + insertionLength - 1))
        end_g += roll[1] - 1
        start_g = end_g - insertionLength + 1
        GenRecordInstance.name(start_g, end_g, "dup", "", "", 
                               (roll[0] + roll[1] - insertionLength, 0))
    #if
    else :
        GenRecordInstance.name(start_g, start_g + 1, "ins", 
            MUU.mutated[newStart + roll[1]:newStop + roll[1]] , "", 
            roll)
#checkInsertion

def __rv(MUU, RawVar, GenRecordInstance, parts, O, transcript) :
    """
    """

    # FIXME check this 
    # First assume that the variant is given in g. notation.
    #print RawVar.StartLoc.PtLoc.MainSgn + RawVar.StartLoc.PtLoc.Main
    #print __PtLoc2offset(RawVar.StartLoc.PtLoc)
    if not RawVar.StartLoc.PtLoc.Main.isdigit() : # For ? in a position.
        return
    start_g = int(RawVar.StartLoc.PtLoc.Main)
    end_g = start_g
    if RawVar.EndLoc :
        if not RawVar.EndLoc.PtLoc.Main.isdigit() : # For ? in a position.
            return
        end_g = int(RawVar.EndLoc.PtLoc.MainSgn + RawVar.EndLoc.PtLoc.Main)
    #if
    Arg1 = RawVar.Arg1
    Arg2 = RawVar.Arg2

    
    # If it is not, convert it to g. notation.
    if transcript :
        start_main = transcript.CM.main2int(RawVar.StartLoc.PtLoc.MainSgn + \
                                            RawVar.StartLoc.PtLoc.Main)
        #if not RawVar.StartLoc.PtLoc.Offset.isdigit() :
        #    return
        start_offset = __PtLoc2offset(RawVar.StartLoc.PtLoc)
        start_g = transcript.CM.x2g(start_main, start_offset)
        end_g = start_g
        if RawVar.EndLoc :
            end_main = transcript.CM.main2int(RawVar.EndLoc.PtLoc.MainSgn + \
                                           RawVar.EndLoc.PtLoc.Main)
            #if not RawVar.EndLoc.PtLoc.Offset.isdigit() :
            #    return
            end_offset = __PtLoc2offset(RawVar.EndLoc.PtLoc)
            end_g = transcript.CM.x2g(end_main, end_offset)
        #if
        if transcript.CM.orientation == -1 :
            Arg1 = Bio.Seq.reverse_complement(RawVar.Arg1)
            Arg2 = Bio.Seq.reverse_complement(RawVar.Arg2)
            start_g, end_g = end_g, start_g
        #if
    #if

    if RawVar.MutationType in ["del", "dup", "subst", "delins"] :
        __checkOptArg(MUU.orig, start_g, end_g, Arg1, O)

    if RawVar.MutationType == "subst" :
        checkSubstitution(start_g, Arg1, Arg2, MUU, GenRecordInstance, O)
    if RawVar.MutationType in ["del", "dup"] :
        checkDeletionDuplication(start_g, end_g, RawVar.MutationType, MUU, 
                                 GenRecordInstance, O)
    if RawVar.MutationType == "inv" :
        checkInversion(start_g, end_g, MUU, GenRecordInstance, O)
    if RawVar.MutationType == "ins" :
        checkInsertion(start_g, end_g, Arg1, MUU, GenRecordInstance, O)


    # DelIns.
    if RawVar.MutationType == "delins" :
        if not Arg1 :
            Arg1 = MUU.orig[start_g - 1:end_g]

        #lcp =  __lcp(Arg1, Arg2)
        #lcs =  __lcs(Arg1, Arg2)

        if str(Arg1) == str(Arg2) :
            O.addMessage(__file__, 2, "WNOCHANGE", 
                "Sequence %s at position %i_%i is identical to the " \
                "variant." % (
                str(MUU.orig[start_g - 1:end_g]), 
                start_g, end_g))
            return
        #if
        #ins_part = Arg2

        #del_part = __trim(Arg1, lcp, lcs)
        #ins_part = __trim(Arg2, lcp, lcs)
        del_part, ins_part, lcp, lcs = __trim2(Arg1, Arg2)
        if not len(del_part) :
            O.addMessage(__file__, 2, "WWRONGTYPE", "The given DelIns " \
                         "is actually an insertion.")
            checkInsertion(start_g + lcp - 1, start_g + lcp, ins_part, MUU,
                           GenRecordInstance, O)
            return
        #if                
        if len(del_part) == 1 and len(ins_part) == 1 :
            O.addMessage(__file__, 2, "WWRONGTYPE", "The given DelIns " \
                         "is actually a substitution.")
            checkSubstitution(start_g + lcp, del_part, ins_part, MUU,
                              GenRecordInstance, O)
            return
        #if                
        if not len(ins_part) :
            O.addMessage(__file__, 2, "WWRONGTYPE", "The given DelIns " \
                         "is actually a deletion.")
            checkDeletionDuplication(start_g + lcp, end_g - lcs, "del",
                                     MUU, GenRecordInstance, O)
            return
        #if                
        if str(Bio.Seq.reverse_complement(del_part)) == ins_part :
            O.addMessage(__file__, 2, "WWRONGTYPE", "The given DelIns " \
                         "is actually an inversion.")
            checkInversion(start_g + lcp, end_g - lcs, MUU,
                           GenRecordInstance, O)
            return
        #if                

        MUU.delinsM(start_g + lcp, end_g - lcs, ins_part)

        GenRecordInstance.name(start_g, end_g, "delins", ins_part, "", None)
    #if
#__rv

def __ppp(MUU, parts, GenRecordInstance, O) :
    if parts.RawVar or parts.SingleAlleleVarSet :
        if parts.RefType in ['c', 'n'] :
            if parts.Gene :
                if parts.Gene.GeneSymbol :
                    GS = GenRecordInstance.record.findGene(
                         parts.Gene.GeneSymbol)
                    if not GS :
                        O.addMessage(__file__, 3, "EINVALIDGENE", 
                            "Gene %s not found. Please choose from: %s" % (
                            parts.Gene.GeneSymbol, 
                            GenRecordInstance.record.listGenes()))
                        return
                else :
                    GS = GenRecordInstance.record.geneList[0]
                if parts.Gene.TransVar :
                    W = GS.findLocus(parts.Gene.TransVar)
                    if not W :
                        O.addMessage(__file__, 3, "ENOTRANSCRIPT",
                            "Transcript %s not found for gene %s. Please " \
                            "choose from: %s" %(parts.Gene.TransVar, GS.name,
                            GS.listLoci()))
                else :
                    W = GS.transcriptList[0]
            #if
            elif parts.LrgAcc:                   # LRG
                    W = GenRecordInstance.record.geneList[0].findLocus(
                        't'+parts.LRGTranscriptID)
            else :
                W = GenRecordInstance.record.geneList[0].transcriptList[0]
        #if
        else :
            W = None
        #if W and not W.location :
        #    W = None

        if parts.SingleAlleleVarSet:
            for i in parts.SingleAlleleVarSet :
                __rv(MUU, i.RawVar, GenRecordInstance, 
                     parts, O, W)
        #if
        else :
            __rv(MUU, parts.RawVar, GenRecordInstance, parts, O, W)


        if not W : # Genomic given.
            return
        if not GenRecordInstance.record.geneList : # EST
            return

        cds = Seq(str(__splice(MUU.orig, W.CDS.positionList)), 
                  IUPAC.unambiguous_dna)
        cdsm = Seq(str(__nsplice(MUU.mutated, 
                                 MUU.newSplice(W.mRNA.positionList), 
                                 MUU.newSplice(W.CDS.location), 
                                 W.CM.orientation)),
                   IUPAC.unambiguous_dna)
        if W.CM.orientation == -1 :
            cds = Bio.Seq.reverse_complement(cds)
            cdsm = Bio.Seq.reverse_complement(cdsm)
        #if

        if '*' in cds.translate()[:-1] :
            O.addMessage(__file__, 3, "ESTOP", "In frame stop codon found.")
            return
        #if
        orig = cds.translate(table = W.txTable, to_stop = True)
        O.addOutput("oldprotein", orig + '*')
        __bprint(orig + '*', O, "oldProteinFancy")
        trans = cdsm.translate(table = W.txTable, to_stop = True)

        if not trans or trans[0] != 'M' :
            if str(cdsm[0:3]) in \
                Bio.Data.CodonTable.unambiguous_dna_by_id[
                    W.txTable].start_codons :
                O.addOutput("newprotein", '?')
                __bprint('?', O, "newProteinFancy")
                O.addOutput("altstart", str(cdsm[0:3]))
                O.addOutput("altprotein", 'M' + trans[1:] + '*')
                __bprint('M' + trans[1:] + '*', O, "altProteinFancy")
            #if
            else :
                O.addOutput("newprotein", '?')
                __bprint('?', O, "newProteinFancy")
            #else
        else :
            O.addOutput("newprotein", trans + '*')
            __bprint(trans + '*', O, "newProteinFancy")
        #else

        #if not parts.SingleAlleleVarSet :
        #    #O.addOutput("proteindescription", "p.?")
        #    # FIXME
        #    O.addOutput("proteindescription", __toProtDescr(
        #        W.CM.g2x(MUU.newSplice(W.CDS.location)[1])[0], orig, trans))
        #else :
        #    O.addOutput("proteindescription", "p.?")
        #del W.CM
    #if                
#__ppp

def process(cmd, C, O) :
    parser = Parser.Nomenclatureparser(O)
    O.addOutput("inputvariant", cmd)
    ParseObj = parser.parse(cmd)
    del parser

    if ParseObj :
        if ParseObj.Version :
            RetrieveRecord = ParseObj.RefSeqAcc + '.' + ParseObj.Version
        else :
            RetrieveRecord = ParseObj.RefSeqAcc

        D = Db.Cache(C.Db)
        if ParseObj.LrgAcc:
            filetype = "LRG"
            RetrieveRecord = ParseObj.LrgAcc
<<<<<<< HEAD
=======
            retriever = Retriever.LargeRetriever(C.Retriever, O, D)
>>>>>>> a102d088
        else:
            retriever = Retriever.GenBankRetriever(C.Retriever, O, D)
            filetype = "GB"

        O.addOutput("reference", RetrieveRecord)
        record = retriever.loadrecord(RetrieveRecord)
        if not record :
            return
        del retriever
        del D

        GenRecordInstance = GenRecord.GenRecord(C.GenRecord, O)
        GenRecordInstance.record = record
        GenRecordInstance.checkRecord()
        #NOTE:  GenRecordInstance is carrying the sequence in   .record.seq
        #       so is the Mutator.Mutator instance MUU          .orig

        MUU = Mutator.Mutator(GenRecordInstance.record.seq, C.Mutator, O)
        __ppp(MUU, ParseObj, GenRecordInstance, O)

        # PROTEIN
        for i in GenRecordInstance.record.geneList :
<<<<<<< HEAD
            if i.location :
                for j in i.transcriptList :
                    if not ';' in j.description and j.CDS :
                        #print i.name, j.name, j.CDS.positionList, j.CDS.location
                        cds = Seq(str(__splice(MUU.orig, j.CDS.positionList)), 
                                  IUPAC.unambiguous_dna)
                        cdsm = Seq(str(__nsplice(MUU.mutated, 
                                                 MUU.newSplice(j.mRNA.positionList), 
                                                 MUU.newSplice(j.CDS.location), 
                                                 j.CM.orientation)),
                                   IUPAC.unambiguous_dna)
                        if j.CM.orientation == -1 :
                            cds = Bio.Seq.reverse_complement(cds)
                            cdsm = Bio.Seq.reverse_complement(cdsm)
                        #if

                        #if '*' in cds.translate()[:-1] :
                        #    O.addMessage(__file__, 3, "ESTOP", 
                        #                 "In frame stop codon found.")
                        #    return
                        ##if

                        orig = cds.translate(table = j.txTable, cds = True, 
                                             to_stop = True)
                        trans = cdsm.translate(table = j.txTable, 
                                               to_stop = True)

                        cdsLen = __cdsLen(MUU.newSplice(j.CDS.positionList))

                        #print cdsLen, len(__splice(MUU.orig, MUU.newSplice(j.CDS.positionList)))
                        j.proteinDescription = __toProtDescr(cdsLen, orig, 
                                                             trans)
=======
            for j in i.transcriptList :
                if not ';' in j.description and j.CDS :
                    cds = Seq(str(__splice(MUU.orig, j.CDS.positionList)), 
                              IUPAC.unambiguous_dna)
                    cdsm = Seq(str(__nsplice(MUU.mutated, 
                                             MUU.newSplice(j.mRNA.positionList), 
                                             MUU.newSplice(j.CDS.location), 
                                             j.CM.orientation)),
                               IUPAC.unambiguous_dna)
                    cdsStop = 1                               
                    if j.CM.orientation == -1 :
                        cds = Bio.Seq.reverse_complement(cds)
                        cdsm = Bio.Seq.reverse_complement(cdsm)
                        cdsStop = 0
                    #if

                    #if '*' in cds.translate()[:-1] :
                    #    O.addMessage(__file__, 3, "ESTOP", 
                    #                 "In frame stop codon found.")
                    #    return
                    ##if
                    orig = cds.translate(table = j.txTable, cds = True, 
                                         to_stop = True)
                    #O.addOutput("oldprotein", orig + '*')
                    trans = cdsm.translate(table = j.txTable, to_stop = True)

                    #print i.name, j.name
                    #print j.CDS.location
                    j.proteinDescription = __toProtDescr(
                        j.CM.g2x(MUU.newSplice(j.CDS.location)[cdsStop])[0], 
                                 orig, trans)
                    #print j.proteinDescription                                 
>>>>>>> a102d088

        # /PROTEIN

        reference = O.getOutput("reference")[0]
        for i in GenRecordInstance.record.geneList :
            for j in sorted(i.transcriptList, key = attrgetter("name")) :
                if ';' in j.description :
                    O.addOutput("descriptions", "%s(%s_v%s):%c.[%s]" % (
                        reference, i.name, j.name, j.molType, j.description))
                else :
                    O.addOutput("descriptions", "%s(%s_v%s):%c.%s" % (
                        reference, i.name, j.name, j.molType, j.description))
                    if (j.molType == 'c') :
                        O.addOutput("protDescriptions", "%s(%s_i%s):%s" % (
                            reference, i.name, j.name, j.proteinDescription))
            #for
        if ';' in GenRecordInstance.record.description :
            O.addOutput("genomicDescription", "%s:%c.[%s]" % (reference, 
                GenRecordInstance.record.molType, 
                GenRecordInstance.record.description))
        else :
            O.addOutput("genomicDescription", "%s:%c.%s" % (reference, 
                GenRecordInstance.record.molType, 
                GenRecordInstance.record.description))

        del MUU

        # LEGEND
        for i in GenRecordInstance.record.geneList :
            for j in i.transcriptList :
                O.addOutput("legends", ["%s_v%s" % (i.name, j.name), 
                            str(j.transcriptID), str(j.locusTag)])
                O.addOutput("legends", ["%s_i%s" % (i.name, j.name),
                            str(j.proteinID), str(j.locusTag)])
            #for

        return GenRecordInstance
    #if
#process

def main(cmd) :
    C = Config.Config()
    O = Output.Output(__file__, C.Output)

    O.addMessage(__file__, -1, "INFO", "Received variant " + cmd)

    RD = process(cmd, C, O)

    O.addMessage(__file__, -1, "INFO", "Finished processing variant " + cmd)

    ### OUTPUT BLOCK ###
    gn = O.getOutput("genename")
    if gn :
        print "Gene Name: " + gn[0]
    tv = O.getOutput("transcriptvariant")
    if tv :
        print "Transcript variant: " + tv[0]
        print
    #if
    
    for i in O.getMessages() :
        print i
    errors, warnings, summary = O.Summary()
    print summary
    print

<<<<<<< HEAD
    if not errors :
=======
    #if not errors :
    if not errors or DEBUG:
>>>>>>> a102d088
        visualisation = O.getOutput("visualisation")
        if visualisation :
            for i in range(len(visualisation)) :
                if i and not i % 3 :
                    print
                print visualisation[i]
            #for
            print
        #if

        #reference = O.getOutput("reference")[0]
        for i in O.getOutput("descriptions") :
            print i
        print
        for i in O.getOutput("protDescriptions") :
            print i
        print

<<<<<<< HEAD
        #for i in RD.record.geneList :
        #    for j in i.transcriptList :
        #        if ';' in j.description :
        #            print "%s(%s_v%s):%c.[%s]" % (reference, i.name, j.name, 
        #                                          j.molType, j.description)
        #        else :
        #            print "%s(%s_v%s):%c.%s" % (reference, i.name, j.name, 
        #                                        j.molType, j.description)
        #            if (j.molType == 'c') :
        #                print "%s(%s_i%s):%s" % (reference, i.name, j.name, 
        #                                         j.proteinDescription)
        #    #for
        #if ';' in RD.record.description :
        #    print "%s:%c.[%s]" % (reference, RD.record.molType, 
        #                          RD.record.description)
        #else :
        #    print "%s:%c.%s" % (reference, RD.record.molType, 
        #                        RD.record.description)

        #pd = O.getOutput("proteindescription")
        #if pd :
        #    if O.getOutput("altprotein") :
        #        print "%s:p.(0)" % reference
        #    else :
        #        print "%s:%s" % (reference, pd[0])
        ##if
=======
        if RD.record._sourcetype == "LRG": #LRG record
            from collections import defaultdict
            toutput = defaultdict(list)
            poutput = defaultdict(list)
            for i in RD.record.geneList:
                for j in i.transcriptList:
                    d = j.description
                    d = ';' in d and '['+d+']' or d
                    toutput[i.name].append(
                        "%s%s:%c.%s" % (reference, j.name, j.molType,
                          d))
                    if j.molType == 'c':
                        poutput[i.name].append(
                                "%sp%s:%s" % (reference, j.name[1:], 
                                    j.proteinDescription))
                        poutput[i.name].sort()
                toutput[i.name].sort()

            #Transcript Notation
            print "Following transcripts were affected:"
            for key, values in toutput.items():
                print key
                for value in values:
                    print "\t"+value

            #Protein Notation
            print "\nFollowing proteins were affected:"
            for key, values in poutput.items():
                print key
                for value in values:
                    print "\t"+value


        else:
            for i in RD.record.geneList :
                for j in i.transcriptList :
                    if ';' in j.description :
                        print "%s(%s_v%s):%c.[%s]" % (reference, i.name, j.name, 
                                                      j.molType, j.description)
                    else :
                        print "%s(%s_v%s):%c.%s" % (reference, i.name, j.name, 
                                                    j.molType, j.description)
                        if (j.molType == 'c') :
                            print "%s(%s_i%s):%s" % (reference, i.name, j.name, 
                                                     j.proteinDescription)
            #for                                                
        #for

        #Genomic Notation
        rdrd = RD.record.description
        gdescr = ';' in rdrd and '['+rdrd+']' or rdrd
        print "\nGenomic notation:\n\t%s:g.%s" % (reference, gdescr)
>>>>>>> a102d088

        op = O.getOutput("oldprotein")
        if op :
            print "\nOld protein:"
            #__bprint(op[0], O)
            for i in O.getOutput("oldProteinFancy") :
                print i
            print
        #if
        np = O.getOutput("newprotein")
        if np :
            print "\nNew protein:"
            #__bprint(np[0], O)
            for i in O.getOutput("newProteinFancy") :
                print i
            print
        #if
        ap = O.getOutput("altprotein")
        if ap :
            print "\nAlternative protein using start codon %s:" % \
                O.getOutput("altstart")[0]
            #__bprint(ap[0], O)
            for i in O.getOutput("altProteinFancy") :
                print i
            print
        #if

        print
        #for i in RD.record.geneList :
        #    for j in i.transcriptList :
        #        print "%s_v%s = %s = %s" % (i.name, j.name, j.transcriptID,
        #                                    j.locusTag)
        #        print "%s_i%s = %s = %s" % (i.name, j.name, j.proteinID,
        #                                        j.locusTag)
        #    #for
        for i in O.getOutput("legends") :
            print i
    #if
    ### OUTPUT BLOCK ###
    del O
#main

if __name__ == "__main__" :
    main(sys.argv[1])
#if<|MERGE_RESOLUTION|>--- conflicted
+++ resolved
@@ -23,12 +23,10 @@
 from Modules import Output
 from Modules import Config
 
-<<<<<<< HEAD
 from operator import itemgetter, attrgetter
-=======
+
 #TODO: SET TO FALSE DEBUG FLAG
 DEBUG = False
->>>>>>> a102d088
 
 #def __order(a, b) :
 #    """
@@ -637,7 +635,7 @@
             #if
             elif parts.LrgAcc:                   # LRG
                     W = GenRecordInstance.record.geneList[0].findLocus(
-                        't'+parts.LRGTranscriptID)
+                        parts.LRGTranscriptID)
             else :
                 W = GenRecordInstance.record.geneList[0].transcriptList[0]
         #if
@@ -727,10 +725,7 @@
         if ParseObj.LrgAcc:
             filetype = "LRG"
             RetrieveRecord = ParseObj.LrgAcc
-<<<<<<< HEAD
-=======
             retriever = Retriever.LargeRetriever(C.Retriever, O, D)
->>>>>>> a102d088
         else:
             retriever = Retriever.GenBankRetriever(C.Retriever, O, D)
             filetype = "GB"
@@ -753,7 +748,6 @@
 
         # PROTEIN
         for i in GenRecordInstance.record.geneList :
-<<<<<<< HEAD
             if i.location :
                 for j in i.transcriptList :
                     if not ';' in j.description and j.CDS :
@@ -786,56 +780,10 @@
                         #print cdsLen, len(__splice(MUU.orig, MUU.newSplice(j.CDS.positionList)))
                         j.proteinDescription = __toProtDescr(cdsLen, orig, 
                                                              trans)
-=======
-            for j in i.transcriptList :
-                if not ';' in j.description and j.CDS :
-                    cds = Seq(str(__splice(MUU.orig, j.CDS.positionList)), 
-                              IUPAC.unambiguous_dna)
-                    cdsm = Seq(str(__nsplice(MUU.mutated, 
-                                             MUU.newSplice(j.mRNA.positionList), 
-                                             MUU.newSplice(j.CDS.location), 
-                                             j.CM.orientation)),
-                               IUPAC.unambiguous_dna)
-                    cdsStop = 1                               
-                    if j.CM.orientation == -1 :
-                        cds = Bio.Seq.reverse_complement(cds)
-                        cdsm = Bio.Seq.reverse_complement(cdsm)
-                        cdsStop = 0
-                    #if
-
-                    #if '*' in cds.translate()[:-1] :
-                    #    O.addMessage(__file__, 3, "ESTOP", 
-                    #                 "In frame stop codon found.")
-                    #    return
-                    ##if
-                    orig = cds.translate(table = j.txTable, cds = True, 
-                                         to_stop = True)
-                    #O.addOutput("oldprotein", orig + '*')
-                    trans = cdsm.translate(table = j.txTable, to_stop = True)
-
-                    #print i.name, j.name
-                    #print j.CDS.location
-                    j.proteinDescription = __toProtDescr(
-                        j.CM.g2x(MUU.newSplice(j.CDS.location)[cdsStop])[0], 
-                                 orig, trans)
-                    #print j.proteinDescription                                 
->>>>>>> a102d088
 
         # /PROTEIN
 
         reference = O.getOutput("reference")[0]
-        for i in GenRecordInstance.record.geneList :
-            for j in sorted(i.transcriptList, key = attrgetter("name")) :
-                if ';' in j.description :
-                    O.addOutput("descriptions", "%s(%s_v%s):%c.[%s]" % (
-                        reference, i.name, j.name, j.molType, j.description))
-                else :
-                    O.addOutput("descriptions", "%s(%s_v%s):%c.%s" % (
-                        reference, i.name, j.name, j.molType, j.description))
-                    if (j.molType == 'c') :
-                        O.addOutput("protDescriptions", "%s(%s_i%s):%s" % (
-                            reference, i.name, j.name, j.proteinDescription))
-            #for
         if ';' in GenRecordInstance.record.description :
             O.addOutput("genomicDescription", "%s:%c.[%s]" % (reference, 
                 GenRecordInstance.record.molType, 
@@ -845,6 +793,42 @@
                 GenRecordInstance.record.molType, 
                 GenRecordInstance.record.description))
 
+        if GenRecordInstance.record._sourcetype == "LRG": #LRG record
+            #from collections import defaultdict
+            #toutput = defaultdict(list)
+            #poutput = defaultdict(list)
+            for i in GenRecordInstance.record.geneList:
+                for j in sorted(i.transcriptList, key = attrgetter("name")) :
+                    d = j.description
+                    d = ';' in d and '['+d+']' or d
+                    O.addOutput("descriptions", (
+                        "%st%s:%c.%s" % (reference, j.name, j.molType,
+                          d)))
+                    if j.molType == 'c':
+                        O.addOutput("protDescriptions", (
+                                "%sp%s:%s" % (reference, j.name, 
+                                    j.proteinDescription)))
+                        #poutput[i.name].sort()
+                #toutput[i.name].sort()
+        #if                
+        else :                
+            for i in GenRecordInstance.record.geneList :
+                for j in sorted(i.transcriptList, key = attrgetter("name")) :
+                    if ';' in j.description :
+                        O.addOutput("descriptions", "%s(%s_v%s):%c.[%s]" % (
+                            reference, i.name, j.name, j.molType, 
+                            j.description))
+                    else :
+                        O.addOutput("descriptions", "%s(%s_v%s):%c.%s" % (
+                            reference, i.name, j.name, j.molType, 
+                            j.description))
+                        if (j.molType == 'c') :
+                            O.addOutput("protDescriptions", "%s(%s_i%s):%s" % (
+                                reference, i.name, j.name, 
+                                j.proteinDescription))
+                #for
+        #else
+
         del MUU
 
         # LEGEND
@@ -886,12 +870,8 @@
     print summary
     print
 
-<<<<<<< HEAD
-    if not errors :
-=======
     #if not errors :
     if not errors or DEBUG:
->>>>>>> a102d088
         visualisation = O.getOutput("visualisation")
         if visualisation :
             for i in range(len(visualisation)) :
@@ -902,7 +882,7 @@
             print
         #if
 
-        #reference = O.getOutput("reference")[0]
+        reference = O.getOutput("reference")[0]
         for i in O.getOutput("descriptions") :
             print i
         print
@@ -910,34 +890,6 @@
             print i
         print
 
-<<<<<<< HEAD
-        #for i in RD.record.geneList :
-        #    for j in i.transcriptList :
-        #        if ';' in j.description :
-        #            print "%s(%s_v%s):%c.[%s]" % (reference, i.name, j.name, 
-        #                                          j.molType, j.description)
-        #        else :
-        #            print "%s(%s_v%s):%c.%s" % (reference, i.name, j.name, 
-        #                                        j.molType, j.description)
-        #            if (j.molType == 'c') :
-        #                print "%s(%s_i%s):%s" % (reference, i.name, j.name, 
-        #                                         j.proteinDescription)
-        #    #for
-        #if ';' in RD.record.description :
-        #    print "%s:%c.[%s]" % (reference, RD.record.molType, 
-        #                          RD.record.description)
-        #else :
-        #    print "%s:%c.%s" % (reference, RD.record.molType, 
-        #                        RD.record.description)
-
-        #pd = O.getOutput("proteindescription")
-        #if pd :
-        #    if O.getOutput("altprotein") :
-        #        print "%s:p.(0)" % reference
-        #    else :
-        #        print "%s:%s" % (reference, pd[0])
-        ##if
-=======
         if RD.record._sourcetype == "LRG": #LRG record
             from collections import defaultdict
             toutput = defaultdict(list)
@@ -947,11 +899,11 @@
                     d = j.description
                     d = ';' in d and '['+d+']' or d
                     toutput[i.name].append(
-                        "%s%s:%c.%s" % (reference, j.name, j.molType,
+                        "%st%s:%c.%s" % (reference, j.name, j.molType,
                           d))
                     if j.molType == 'c':
                         poutput[i.name].append(
-                                "%sp%s:%s" % (reference, j.name[1:], 
+                                "%sp%s:%s" % (reference, j.name, 
                                     j.proteinDescription))
                         poutput[i.name].sort()
                 toutput[i.name].sort()
@@ -990,7 +942,6 @@
         rdrd = RD.record.description
         gdescr = ';' in rdrd and '['+rdrd+']' or rdrd
         print "\nGenomic notation:\n\t%s:g.%s" % (reference, gdescr)
->>>>>>> a102d088
 
         op = O.getOutput("oldprotein")
         if op :
