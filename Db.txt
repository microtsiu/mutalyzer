--- conflicted
+++ resolved
@@ -16,55 +16,7 @@
 -- not increased.
 
 ---
-<<<<<<< HEAD
-CREATE TABLE GBInfo (
-  AccNo CHAR(20) PRIMARY KEY,
-  GI CHAR(13) UNIQUE,
-  hash CHAR(32) UNIQUE NOT NULL,
-  ChrAccVer CHAR(20),
-  ChrStart INT(12),
-  ChrStop INT(12),
-  orientation INT(2),
-  url CHAR(255)
-);
-
-CREATE TABLE BatchQueue (
-  QueueID INT(5) PRIMARY KEY AUTO_INCREMENT,
-  JobID CHAR(20) NOT NULL,
-  AccNo CHAR(13) NOT NULL,
-  Gene CHAR(20),
-  Variant CHAR(255) NOT NULL
-);
-
-CREATE TABLE BatchJob (
-  JobID CHAR(20) PRIMARY KEY,
-  Filter CHAR(20) NOT NULL,
-  EMail CHAR(255) NOT NULL,
-  FromHost Char(255) NOT NULL
-);
-
-CREATE TABLE Link (
-  mrnaAcc CHAR(20) PRIMARY KEY,
-  protAcc CHAR(20) UNIQUE NOT NULL
-);
-
-INSERT INTO Link 
-  SELECT DISTINCT acc, protAcc 
-    FROM hg18.map 
-    WHERE protAcc != '' 
-  UNION 
-  SELECT DISTINCT acc, protAcc 
-    FROM hg19.map 
-    WHERE protAcc != '';
-
-#CREATE TABLE Var (
-#  Name CHAR(20) PRIMARY KEY,
-#  Value Char(255) NOT NULL
-#);
-#INSERT INTO Var VALUES ("WatchDog", 0);
-=======
 CREATE TABLE map_cdsBackup LIKE map;
->>>>>>> 7e91c366
 ---
 CREATE TABLE ChrName (
   AccNo CHAR(20) PRIMARY KEY,
@@ -171,7 +123,7 @@
 USE mutalyzer;
 CREATE TABLE GBInfo (
   AccNo CHAR(20) PRIMARY KEY,
-  GI CHAR(13) UNIQUE NOT NULL,
+  GI CHAR(13) UNIQUE,
   hash CHAR(32) UNIQUE NOT NULL,
   ChrAccVer CHAR(20),
   ChrStart INT(12),
@@ -183,7 +135,7 @@
 CREATE TABLE BatchQueue (
   QueueID INT(5) PRIMARY KEY AUTO_INCREMENT,
   JobID CHAR(20) NOT NULL,
-  Input CHAR(255) NOT NULL,
+  Input CHAR(255) NOT NULL
 );
 
 CREATE TABLE BatchJob (
