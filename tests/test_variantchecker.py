"""
Tests for the variantchecker module.
"""


#import logging; logging.basicConfig()
from nose.tools import *

from mutalyzer.output import Output
from mutalyzer.variantchecker import check_variant


class TestVariantchecker():
    """
    Test the variantchecker module.
    """
    def setUp(self):
        """
        Initialize test variantchecker module.
        """
        self.output = Output(__file__)

    def test_deletion_in_frame(self):
        """
        Simple in-frame deletion should give a simple description on protein
        level.
        """
        check_variant('AL449423.14(CDKN2A_v001):c.161_163del', self.output)
        assert_equal(self.output.getIndexedOutput('genomicDescription', 0),
                     'AL449423.14:g.61937_61939del')
        assert 'AL449423.14(CDKN2A_v001):c.161_163del' \
               in self.output.getOutput('descriptions')
        assert 'AL449423.14(CDKN2A_i001):p.(Met54_Gly55delinsSer)' \
               in self.output.getOutput('protDescriptions')
        assert self.output.getOutput('newprotein')

    def test_insertion_in_frame(self):
        """
        Simple in-frame insertion should give a simple description on protein
        level.
        """
        check_variant('AL449423.14(CDKN2A_v001):c.161_162insATC', self.output)
        assert_equal(self.output.getIndexedOutput('genomicDescription', 0),
                     'AL449423.14:g.61938_61939insGAT')
        assert 'AL449423.14(CDKN2A_v001):c.161_162insATC' \
               in self.output.getOutput('descriptions')
        assert 'AL449423.14(CDKN2A_i001):p.(Met54delinsIleSer)' \
               in self.output.getOutput('protDescriptions')
        assert self.output.getOutput('newprotein')

    def test_deletion_insertion_in_frame(self):
        """
        Simple in-frame deletion/insertion should give a simple description on
        protein level.
        """
        check_variant('AL449423.14(CDKN2A_v001):c.161_162delinsATCCC',
                      self.output)
        assert_equal(self.output.getIndexedOutput('genomicDescription', 0),
                     'AL449423.14:g.61938_61939delinsGGGAT')
        assert 'AL449423.14(CDKN2A_v001):c.161_162delinsATCCC' \
               in self.output.getOutput('descriptions')
        assert 'AL449423.14(CDKN2A_i001):p.(Met54delinsAsnPro)' \
               in self.output.getOutput('protDescriptions')
        assert self.output.getOutput('newprotein')

    def test_deletion_insertion_in_frame_complete(self):
        """
        Simple in-frame deletion/insertion should give a simple description on
        protein level, also with the optional deleted sequence argument.
        """
        check_variant('AL449423.14(CDKN2A_v001):c.161_162delTGinsATCCC',
                      self.output)
        assert_equal(self.output.getIndexedOutput('genomicDescription', 0),
                     'AL449423.14:g.61938_61939delinsGGGAT')
        assert 'AL449423.14(CDKN2A_v001):c.161_162delinsATCCC' \
               in self.output.getOutput('descriptions')
        assert 'AL449423.14(CDKN2A_i001):p.(Met54delinsAsnPro)' \
               in self.output.getOutput('protDescriptions')
        assert self.output.getOutput('newprotein')

    def test_roll(self):
        """
        Just a variant where we should roll.
        """
        check_variant('NM_003002.2:c.273del', self.output)
        wroll = self.output.getMessagesWithErrorCode('WROLLFORWARD')
        assert len(wroll) > 0

    def test_no_roll(self):
        """
        Just a variant where we cannot roll.
        """
        check_variant('NM_003002.2:c.274del', self.output)
        wroll = self.output.getMessagesWithErrorCode('WROLLFORWARD')
        assert_equal(len(wroll), 0)

    def test_no_roll_splice(self):
        """
        Here we can roll but should not, because it is over a splice site.
        """
        check_variant('NM_000088.3:g.459del', self.output)
        wrollback = self.output.getMessagesWithErrorCode('IROLLBACK')
        assert len(wrollback) > 0
        wroll = self.output.getMessagesWithErrorCode('WROLLFORWARD')
        assert_equal(len(wroll), 0)

    def test_partial_roll_splice(self):
        """
        Here we can roll two positions, but should roll only one because
        otherwise it is over a splice site.
        """
        check_variant('NM_000088.3:g.494del', self.output)
        wrollback = self.output.getMessagesWithErrorCode('IROLLBACK')
        assert len(wrollback) > 0
        wroll = self.output.getMessagesWithErrorCode('WROLLFORWARD')
        assert len(wroll) > 0

    def test_roll_after_splice(self):
        """
        Here we can roll and should, we stay in the same exon.
        """
        check_variant('NM_000088.3:g.460del', self.output)
        wroll = self.output.getMessagesWithErrorCode('WROLLFORWARD')
        assert len(wroll) > 0

    def test_roll_both_ins(self):
        """
        Insertion that rolls should not use the same inserted sequence in
        descriptions on forward and reverse strands.

        Here we have the following situation on the forward strand:

                                65470 (genomic)
                                  |
          CGGTGCGTTGGGCAGCGCCCCCGCCTCCAGCAGCGCCCGCACCTCCTCTA

        Now, an insertion of TAC after 65470 should be rolled to an insertion
        of ACT after 65471:

          CGGTGCGTTGGGCAGCGCCCCCGCC --- TCCAGCAGCGCCCGCACCTCCTCTA
          CGGTGCGTTGGGCAGCGCCCCCGCC TAC TCCAGCAGCGCCCGCACCTCCTCTA  =>

          CGGTGCGTTGGGCAGCGCCCCCGCCT --- CCAGCAGCGCCCGCACCTCCTCTA
          CGGTGCGTTGGGCAGCGCCCCCGCCT ACT CCAGCAGCGCCCGCACCTCCTCTA

        However, in CDKN2A_v001 (on the reverse strand), this insertion should
        roll the other direction and the inserted sequence should be the reverse
        complement of CTA, which is TAG, and not that of ACT, which is AGT.

        The next test (test_roll_reverse_ins) tests the situation for an input
        of AL449423.14:g.65471_65472insACT, where only the reverse roll should
        be done.
        """
        check_variant('AL449423.14:g.65470_65471insTAC', self.output)
        assert 'AL449423.14(CDKN2A_v001):c.99_100insTAG' in self.output.getOutput('descriptions')
        assert_equal ('AL449423.14:g.65471_65472insACT', self.output.getIndexedOutput('genomicDescription', 0, ''))
        assert_equal(len(self.output.getMessagesWithErrorCode('WROLLFORWARD')), 1)

    def test_roll_reverse_ins(self):
        """
        Insertion that rolls on the reverse strand should not use the same
        inserted sequence in descriptions on forward and reverse strands.
        """
        check_variant('AL449423.14:g.65471_65472insACT', self.output)
        assert 'AL449423.14(CDKN2A_v001):c.99_100insTAG' in self.output.getOutput('descriptions')
        assert_equal ('AL449423.14:g.65471_65472insACT', self.output.getIndexedOutput('genomicDescription', 0, ''))
        assert_equal(len(self.output.getMessagesWithErrorCode('WROLLFORWARD')), 0)

    def test_roll_message_forward(self):
        """
        Roll warning message should only be shown for currently selected
        strand (forward).
        """
        check_variant('AL449423.14:g.65470_65471insTAC', self.output)
        assert_equal(len(self.output.getMessagesWithErrorCode('WROLLFORWARD')), 1)
        assert_equal(len(self.output.getMessagesWithErrorCode('WROLLREVERSE')), 0)

    def test_roll_message_reverse(self):
        """
        Roll warning message should only be shown for currently selected
        strand (reverse).
        """
        check_variant('AL449423.14(CDKN2A_v001):c.98_99insGTA', self.output)
        assert_equal(len(self.output.getMessagesWithErrorCode('WROLLFORWARD')), 0)
        assert_equal(len(self.output.getMessagesWithErrorCode('WROLLREVERSE')), 1)

    def test_ins_cds_start(self):
        """
        Insertion on CDS start boundary should not be included in CDS.
        """
        check_variant('NM_000143.3:c.-1_1insCAT', self.output)
        assert_equal(self.output.getIndexedOutput("newprotein", 0), None)
        # Todo: Is this a good test?

    def test_ins_cds_start_after(self):
        """
        Insertion after CDS start boundary should be included in CDS.
        """
        check_variant('NM_000143.3:c.1_2insCAT', self.output)
        assert_equal(self.output.getIndexedOutput("newprotein", 0), '?')
        # Todo: Is this a good test?

    def test_del_splice_site(self):
        """
        Deletion hitting one splice site should not do a protein prediction.
        """
        check_variant('NG_012772.1(BRCA2_v001):c.632-5_670del', self.output)
        assert len(self.output.getMessagesWithErrorCode('WOVERSPLICE')) > 0
        assert_equal(self.output.getOutput('removedSpliceSites'), [])
        # Todo: For now, the following is how to check if no protein
        # prediction is done.
        assert not self.output.getOutput('newprotein')

    def test_del_exon(self):
        """
        Deletion of an entire exon should be possible.
        """
        check_variant('NG_012772.1(BRCA2_v001):c.632-5_681+7del', self.output)
        assert len(self.output.getMessagesWithErrorCode('WOVERSPLICE')) > 0
        assert_equal(self.output.getOutput('removedSpliceSites'), [2])
        # Todo: For now, the following is how to check if protein
        # prediction is done.
        assert self.output.getOutput('newprotein')

    def test_del_exon_exact(self):
        """
        Deletion of exactly an exon should be possible.
        """
        check_variant('NG_012772.1(BRCA2_v001):c.632_681del', self.output)
        assert_equal(len(self.output.getMessagesWithErrorCode('WOVERSPLICE')), 0)
        assert_equal(self.output.getOutput('removedSpliceSites'), [2])
        # Todo: For now, the following is how to check if protein
        # prediction is done.
        assert self.output.getOutput('newprotein')

    def test_del_exon_in_frame(self):
        """
        Deletion of an entire exon with length a triplicate should give a
        proteine product with just this deletion (and possibly substitutions
        directly before and after).

        NG_012772.1(BRCA2_v001):c.68-7_316+7del is such a variant, since
        positions 68 through 316 are exactly one exon and (316-68+1)/3 = 83.
        """
        check_variant('NG_012772.1(BRCA2_v001):c.68-7_316+7del', self.output)
        assert len(self.output.getMessagesWithErrorCode('WOVERSPLICE')) > 0
        assert_equal(self.output.getOutput('removedSpliceSites'), [2])
        # Todo: For now, the following is how to check if protein
        # prediction is done.
        assert self.output.getOutput('newprotein')
        # Todo: assert that protein products indeed have only this difference.

    def test_del_exons(self):
        """
        Deletion of two entire exons should be possible.
        """
        check_variant('NG_012772.1(BRCA2_v001):c.632-5_793+7del', self.output)
        assert len(self.output.getMessagesWithErrorCode('WOVERSPLICE')) > 0
        assert_equal(self.output.getOutput('removedSpliceSites'), [4])
        # Todo: For now, the following is how to check if protein
        # prediction is done.
        assert self.output.getOutput('newprotein')

    def test_del_intron(self):
        """
        Deletion of an entire intron should be possible (fusion of remaining
        exonic parts).
        """
        check_variant('NG_012772.1(BRCA2_v001):c.622_674del', self.output)
        assert len(self.output.getMessagesWithErrorCode('WOVERSPLICE')) > 0
        assert_equal(self.output.getOutput('removedSpliceSites'), [2])
        # Todo: For now, the following is how to check if protein
        # prediction is done.
        assert self.output.getOutput('newprotein')

    def test_del_intron_exact(self):
        """
        Deletion of exactly an intron should be possible (fusion of flanking
        exons).
        """
        check_variant('NG_012772.1(BRCA2_v001):c.681+1_682-1del', self.output)
        assert_equal(self.output.getMessagesWithErrorCode('WOVERSPLICE'), [])
        assert_equal(self.output.getOutput('removedSpliceSites'), [2])
        # Note: The protein prediction is done, but 'newprotein' is not set
        # because we have no change. So to check if the prediction is done, we
        # check if 'oldprotein' is set and to check if the prediction is
        # correct, we check if 'newprotein' is not set.
        assert self.output.getOutput('oldprotein')
        assert not self.output.getOutput('newprotein')

    def test_del_intron_in_frame(self):
        """
        Deletion of an entire intron should be possible (fusion of remaining
        exonic parts).
        """
        check_variant('NG_012772.1(BRCA2_v001):c.622_672del', self.output)
        assert len(self.output.getMessagesWithErrorCode('WOVERSPLICE')) > 0
        assert_equal(self.output.getOutput('removedSpliceSites'), [2])
        # Todo: For now, the following is how to check if protein
        # prediction is done.
        assert self.output.getOutput('newprotein')
        # Todo: assert that protein products indeed have only this difference.

    def test_del_exon_unknown_offsets(self):
        """
        Deletion of an entire exon with unknown offsets should be possible.
        """
        check_variant('NG_012772.1(BRCA2_v001):c.632-?_681+?del', self.output)
        assert len(self.output.getMessagesWithErrorCode('WOVERSPLICE')) > 0
        assert len(self.output.getMessagesWithErrorCode('IDELSPLICE')) > 0
        # Todo: For now, the following is how to check if protein
        # prediction is done.
        assert self.output.getOutput('newprotein')
        # Genomic positions should be centered in flanking introns and unsure.
        assert_equal(self.output.getIndexedOutput('genomicDescription', 0),
                     'NG_012772.1:g.(17550_19725)del')
        assert 'NG_012772.1(BRCA2_v001):c.632-?_681+?del' \
               in self.output.getOutput('descriptions')
        assert 'NG_012772.1(BRCA2_i001):p.(Val211Glufs*10)' \
               in self.output.getOutput('protDescriptions')
        # Todo: .c notation should still be c.632-?_681+?del, but what about
        # other transcripts?

    def test_del_exon_unknown_offsets_in_frame(self):
        """
        Deletion of an entire exon with unknown offsets and length a
        triplicate should give a proteine product with just this deletion
        (and possibly substitutions directly before and after).

        NG_012772.1(BRCA2_v001):c.68-?_316+?del is such a variant, since
        positions 68 through 316 are exactly one exon and (316-68+1)/3 = 83.
        """
        check_variant('NG_012772.1(BRCA2_v001):c.68-?_316+?del', self.output)
        assert len(self.output.getMessagesWithErrorCode('WOVERSPLICE')) > 0
        assert len(self.output.getMessagesWithErrorCode('IDELSPLICE')) > 0
        # Todo: For now, the following is how to check if protein
        # prediction is done.
        assert self.output.getOutput('newprotein')
        # Genomic positions should be centered in flanking introns and unsure.
        assert_equal(self.output.getIndexedOutput('genomicDescription', 0),
                     'NG_012772.1:g.(7324_11720)del')
        assert 'NG_012772.1(BRCA2_v001):c.68-?_316+?del' \
               in self.output.getOutput('descriptions')
        # Todo: .c notation should still be c.632-?_681+?del, but what about
        # other transcripts?

    def test_del_exon_unknown_offsets_composed(self):
        """
        Deletion of an entire exon with unknown offsets and another composed
        variant with exact positioning should be possible.
        """
        check_variant('NG_012772.1(BRCA2_v001):c.[632-?_681+?del;681+4del]',
                      self.output)
        assert len(self.output.getMessagesWithErrorCode('WOVERSPLICE')) > 0
        assert len(self.output.getMessagesWithErrorCode('IDELSPLICE')) > 0
        # Todo: For now, the following is how to check if protein
        # prediction is done.
        assert self.output.getOutput('newprotein')
        # Genomic positions should be centered in flanking introns and unsure.
        assert_equal(self.output.getIndexedOutput('genomicDescription', 0),
                     'NG_012772.1:g.[(17550_19725)del;19017del]')
        assert 'NG_012772.1(BRCA2_v001):c.[632-?_681+?del;681+4del]' \
               in self.output.getOutput('descriptions')
        # Todo: .c notation should still be c.632-?_681+?del, but what about
        # other transcripts?

    def test_del_exon_unknown_offsets_reverse(self):
        """
        Deletion of an entire exon with unknown offsets should be possible,
        also on the reverse strand.
        """
        check_variant('AL449423.14(CDKN2A_v001):c.151-?_457+?del',
                      self.output)
        assert len(self.output.getMessagesWithErrorCode('WOVERSPLICE')) > 0
        assert len(self.output.getMessagesWithErrorCode('IDELSPLICE')) > 0
        # Todo: For now, the following is how to check if protein
        # prediction is done.
        assert self.output.getOutput('newprotein')
        # Genomic positions should be centered in flanking introns and unsure.
        assert_equal(self.output.getIndexedOutput('genomicDescription', 0),
                     'AL449423.14:g.(60314_63683)del')
        assert 'AL449423.14(CDKN2A_v001):c.151-?_457+?del' \
               in self.output.getOutput('descriptions')
        # Todo: .c notation should still be c.632-?_681+?del, but what about
        # other transcripts?

    def test_del_exon_transcript_reference(self):
        """
        Deletion of entire exon on a transcript reference should remove the
        expected splice sites (only that of the deleted exon), and not those
        of the flanking exons (as would happen using the mechanism for genomic
        references).
        """
        check_variant('NM_018723.3:c.758_890del', self.output)
        assert_equal(len(self.output.getMessagesWithErrorCode('WOVERSPLICE')), 0)
        assert_equal(self.output.getOutput('removedSpliceSites'), [2])
        # Todo: For now, the following is how to check if protein
        # prediction is done.
        assert self.output.getOutput('newprotein')

    def test_ins_range(self):
        """
        Insertion of a range is not implemented yet.
        """
        check_variant('AB026906.1:c.274_275ins262_268', self.output)
        assert_equal(len(self.output.getMessagesWithErrorCode('ENOTIMPLEMENTED')), 1)

    def test_delins_range(self):
        """
        Deletion/insertion of a range is not implemented yet.
        """
<<<<<<< HEAD
        check_variant('AB026906.1:c.274delins262_268', self.config, self.output)
        assert_equal(len(self.output.getMessagesWithErrorCode('ENOTIMPLEMENTED')), 1)

    def test_chromosomal_positions(self):
        """
        Variants on transcripts in c. notation should have chromosomal positions
        defined.
        """
        check_variant('NM_003002.2:c.274G>T', self.config, self.output)
        assert_equal(self.output.getIndexedOutput('rawVariantsChromosomal', 0),
                     ('chr11', [('274G>T', (111959695, 111959695))]))
=======
        check_variant('AB026906.1:c.274delins262_268', self.output)
        assert_equal(len(self.output.getMessagesWithErrorCode('ENOTIMPLEMENTED')), 1)

    def test_contig_reference(self):
        """
        Variant description on a CONTIG RefSeq reference.
        """
        check_variant('NG_005990.1:g.1del', self.output)
        assert_equal(self.output.getIndexedOutput('genomicDescription', 0),
                     'NG_005990.1:g.1del')

    def test_no_reference(self):
        """
        Variant description without a reference.
        """
        check_variant('g.244355733del', self.output)
        assert_equal(len(self.output.getMessagesWithErrorCode('ENOREF')), 1)
>>>>>>> d094cf4d
<|MERGE_RESOLUTION|>--- conflicted
+++ resolved
@@ -409,34 +409,29 @@
         """
         Deletion/insertion of a range is not implemented yet.
         """
-<<<<<<< HEAD
-        check_variant('AB026906.1:c.274delins262_268', self.config, self.output)
+        check_variant('AB026906.1:c.274delins262_268', self.output)
         assert_equal(len(self.output.getMessagesWithErrorCode('ENOTIMPLEMENTED')), 1)
+
+    def test_contig_reference(self):
+        """
+        Variant description on a CONTIG RefSeq reference.
+        """
+        check_variant('NG_005990.1:g.1del', self.output)
+        assert_equal(self.output.getIndexedOutput('genomicDescription', 0),
+                     'NG_005990.1:g.1del')
+
+    def test_no_reference(self):
+        """
+        Variant description without a reference.
+        """
+        check_variant('g.244355733del', self.output)
+        assert_equal(len(self.output.getMessagesWithErrorCode('ENOREF')), 1)
 
     def test_chromosomal_positions(self):
         """
         Variants on transcripts in c. notation should have chromosomal positions
         defined.
         """
-        check_variant('NM_003002.2:c.274G>T', self.config, self.output)
+        check_variant('NM_003002.2:c.274G>T', self.output)
         assert_equal(self.output.getIndexedOutput('rawVariantsChromosomal', 0),
-                     ('chr11', [('274G>T', (111959695, 111959695))]))
-=======
-        check_variant('AB026906.1:c.274delins262_268', self.output)
-        assert_equal(len(self.output.getMessagesWithErrorCode('ENOTIMPLEMENTED')), 1)
-
-    def test_contig_reference(self):
-        """
-        Variant description on a CONTIG RefSeq reference.
-        """
-        check_variant('NG_005990.1:g.1del', self.output)
-        assert_equal(self.output.getIndexedOutput('genomicDescription', 0),
-                     'NG_005990.1:g.1del')
-
-    def test_no_reference(self):
-        """
-        Variant description without a reference.
-        """
-        check_variant('g.244355733del', self.output)
-        assert_equal(len(self.output.getMessagesWithErrorCode('ENOREF')), 1)
->>>>>>> d094cf4d
+                     ('chr11', [('274G>T', (111959695, 111959695))]))